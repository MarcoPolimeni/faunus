// !$*UTF8*$!
{
	archiveVersion = 1;
	classes = {
	};
	objectVersion = 46;
	objects = {

/* Begin PBXBuildFile section */
		73011C601423E30100509B7B /* drift.h in Headers */ = {isa = PBXBuildFile; fileRef = 73011C551423E30100509B7B /* drift.h */; };
		73011C611423E30100509B7B /* energy.h in Headers */ = {isa = PBXBuildFile; fileRef = 73011C561423E30100509B7B /* energy.h */; };
		73011C621423E30100509B7B /* faunus.h in Headers */ = {isa = PBXBuildFile; fileRef = 73011C571423E30100509B7B /* faunus.h */; };
		73011C631423E30100509B7B /* geometry.h in Headers */ = {isa = PBXBuildFile; fileRef = 73011C581423E30100509B7B /* geometry.h */; };
		73011C651423E30100509B7B /* io.h in Headers */ = {isa = PBXBuildFile; fileRef = 73011C5A1423E30100509B7B /* io.h */; };
		73011C661423E30100509B7B /* mcloop.h in Headers */ = {isa = PBXBuildFile; fileRef = 73011C5B1423E30100509B7B /* mcloop.h */; };
		73011C671423E30100509B7B /* move.h in Headers */ = {isa = PBXBuildFile; fileRef = 73011C5C1423E30100509B7B /* move.h */; };
		73011C681423E30100509B7B /* potentials.h in Headers */ = {isa = PBXBuildFile; fileRef = 73011C5D1423E30100509B7B /* potentials.h */; };
		73011C691423E30100509B7B /* topology.h in Headers */ = {isa = PBXBuildFile; fileRef = 73011C5E1423E30100509B7B /* topology.h */; };
		7316FA2D15C546A30024F084 /* textio.h in Headers */ = {isa = PBXBuildFile; fileRef = 7316FA2C15C546A30024F084 /* textio.h */; };
		7316FA3015C546B20024F084 /* mpi.h in Headers */ = {isa = PBXBuildFile; fileRef = 7316FA2F15C546B20024F084 /* mpi.h */; };
		7316FA3315C546E90024F084 /* mpi.cpp in Sources */ = {isa = PBXBuildFile; fileRef = 7316FA3115C546E90024F084 /* mpi.cpp */; };
		7316FA3415C546E90024F084 /* textio.cpp in Sources */ = {isa = PBXBuildFile; fileRef = 7316FA3215C546E90024F084 /* textio.cpp */; };
		7316FA3515C548D00024F084 /* libxdrfile.a in Frameworks */ = {isa = PBXBuildFile; fileRef = 738C136013FB13250056EF71 /* libxdrfile.a */; };
		7316FA5615C56BA20024F084 /* analysis.cpp in Sources */ = {isa = PBXBuildFile; fileRef = 7316FA5515C56BA10024F084 /* analysis.cpp */; };
		7316FA5815C56BC10024F084 /* analysis.h in Headers */ = {isa = PBXBuildFile; fileRef = 7316FA5715C56BC10024F084 /* analysis.h */; };
		738C133513FB12D20056EF71 /* group.cpp in Sources */ = {isa = PBXBuildFile; fileRef = 738C132E13FB12D20056EF71 /* group.cpp */; };
		738C133613FB12D20056EF71 /* inputfile.cpp in Sources */ = {isa = PBXBuildFile; fileRef = 738C132F13FB12D20056EF71 /* inputfile.cpp */; };
		738C133913FB12D20056EF71 /* slump.cpp in Sources */ = {isa = PBXBuildFile; fileRef = 738C133213FB12D20056EF71 /* slump.cpp */; };
		738C133A13FB12D20056EF71 /* species.cpp in Sources */ = {isa = PBXBuildFile; fileRef = 738C133313FB12D20056EF71 /* species.cpp */; };
		738C134D13FB12DE0056EF71 /* average.h in Headers */ = {isa = PBXBuildFile; fileRef = 738C133D13FB12DE0056EF71 /* average.h */; };
		738C134E13FB12DE0056EF71 /* common.h in Headers */ = {isa = PBXBuildFile; fileRef = 738C133E13FB12DE0056EF71 /* common.h */; };
		738C135113FB12DE0056EF71 /* group.h in Headers */ = {isa = PBXBuildFile; fileRef = 738C134113FB12DE0056EF71 /* group.h */; };
		738C135213FB12DE0056EF71 /* inputfile.h in Headers */ = {isa = PBXBuildFile; fileRef = 738C134213FB12DE0056EF71 /* inputfile.h */; };
		738C135413FB12DE0056EF71 /* physconst.h in Headers */ = {isa = PBXBuildFile; fileRef = 738C134413FB12DE0056EF71 /* physconst.h */; };
		738C135513FB12DE0056EF71 /* point.h in Headers */ = {isa = PBXBuildFile; fileRef = 738C134513FB12DE0056EF71 /* point.h */; };
		738C135613FB12DE0056EF71 /* slump.h in Headers */ = {isa = PBXBuildFile; fileRef = 738C134613FB12DE0056EF71 /* slump.h */; };
		738C135713FB12DE0056EF71 /* space.h in Headers */ = {isa = PBXBuildFile; fileRef = 738C134713FB12DE0056EF71 /* space.h */; };
		738C135813FB12DE0056EF71 /* species.h in Headers */ = {isa = PBXBuildFile; fileRef = 738C134813FB12DE0056EF71 /* species.h */; };
		738C136413FB132C0056EF71 /* xdrfile.h in Headers */ = {isa = PBXBuildFile; fileRef = 738C134A13FB12DE0056EF71 /* xdrfile.h */; };
		738C136513FB132C0056EF71 /* xdrfile_trr.h in Headers */ = {isa = PBXBuildFile; fileRef = 738C134B13FB12DE0056EF71 /* xdrfile_trr.h */; };
		738C136613FB132C0056EF71 /* xdrfile_xtc.h in Headers */ = {isa = PBXBuildFile; fileRef = 738C134C13FB12DE0056EF71 /* xdrfile_xtc.h */; };
		738C138913FB13510056EF71 /* xdrfile.c in Sources */ = {isa = PBXBuildFile; fileRef = 738C137E13FB133A0056EF71 /* xdrfile.c */; };
		738C138A13FB13510056EF71 /* xdrfile_trr.c in Sources */ = {isa = PBXBuildFile; fileRef = 738C137F13FB133A0056EF71 /* xdrfile_trr.c */; };
		738C138B13FB13510056EF71 /* xdrfile_xtc.c in Sources */ = {isa = PBXBuildFile; fileRef = 738C138013FB133A0056EF71 /* xdrfile_xtc.c */; };
		73B67CDB1423E28E00E44DD9 /* drift.cpp in Sources */ = {isa = PBXBuildFile; fileRef = 73B67CD21423E28E00E44DD9 /* drift.cpp */; };
		73B67CDC1423E28E00E44DD9 /* energy.cpp in Sources */ = {isa = PBXBuildFile; fileRef = 73B67CD31423E28E00E44DD9 /* energy.cpp */; };
		73B67CDD1423E28E00E44DD9 /* geometry.cpp in Sources */ = {isa = PBXBuildFile; fileRef = 73B67CD41423E28E00E44DD9 /* geometry.cpp */; };
		73B67CDF1423E28E00E44DD9 /* io.cpp in Sources */ = {isa = PBXBuildFile; fileRef = 73B67CD61423E28E00E44DD9 /* io.cpp */; };
		73B67CE01423E28E00E44DD9 /* mcloop.cpp in Sources */ = {isa = PBXBuildFile; fileRef = 73B67CD71423E28E00E44DD9 /* mcloop.cpp */; };
		73B67CE11423E28E00E44DD9 /* move.cpp in Sources */ = {isa = PBXBuildFile; fileRef = 73B67CD81423E28E00E44DD9 /* move.cpp */; };
		73B67CE21423E28E00E44DD9 /* potentials.cpp in Sources */ = {isa = PBXBuildFile; fileRef = 73B67CD91423E28E00E44DD9 /* potentials.cpp */; };
		73B67CE31423E28E00E44DD9 /* space.cpp in Sources */ = {isa = PBXBuildFile; fileRef = 73B67CDA1423E28E00E44DD9 /* space.cpp */; };
		73E9C84515CC6B32001D5654 /* polymers.cpp in Sources */ = {isa = PBXBuildFile; fileRef = 73E9C83515CC6A70001D5654 /* polymers.cpp */; };
		73E9C84815CC6B6A001D5654 /* libfaunus.dylib in Frameworks */ = {isa = PBXBuildFile; fileRef = 738C132613FB12B30056EF71 /* libfaunus.dylib */; };
		8B9D16DB166CA20E00E7C7D4 /* titrate.cpp in Sources */ = {isa = PBXBuildFile; fileRef = 8B9D16DA166CA20E00E7C7D4 /* titrate.cpp */; };
		8B9D16DD166CA22A00E7C7D4 /* titrate.h in Headers */ = {isa = PBXBuildFile; fileRef = 8B9D16DC166CA22A00E7C7D4 /* titrate.h */; };
		8BABBCCB166C9F8900C223CC /* libfaunus.dylib in Frameworks */ = {isa = PBXBuildFile; fileRef = 738C132613FB12B30056EF71 /* libfaunus.dylib */; };
		8BABBCD1166C9FA500C223CC /* membrane.cpp in Sources */ = {isa = PBXBuildFile; fileRef = 8BABBCC1166C9EA300C223CC /* membrane.cpp */; };
		8BE1FA9F165A9780001073CC /* auxiliary.h in Headers */ = {isa = PBXBuildFile; fileRef = 8BE1FA9E165A9780001073CC /* auxiliary.h */; };
		8BE1FAA2165FDAA2001073CC /* membrane.h in Headers */ = {isa = PBXBuildFile; fileRef = 8BE1FAA1165FDAA2001073CC /* membrane.h */; };
/* End PBXBuildFile section */

/* Begin PBXContainerItemProxy section */
		739E7C1213FE675E00D1D329 /* PBXContainerItemProxy */ = {
			isa = PBXContainerItemProxy;
			containerPortal = 738C131D13FB12B30056EF71 /* Project object */;
			proxyType = 1;
			remoteGlobalIDString = 738C135F13FB13250056EF71;
			remoteInfo = xdrfile;
		};
		73E9C84615CC6B60001D5654 /* PBXContainerItemProxy */ = {
			isa = PBXContainerItemProxy;
			containerPortal = 738C131D13FB12B30056EF71 /* Project object */;
			proxyType = 1;
			remoteGlobalIDString = 738C132513FB12B30056EF71;
			remoteInfo = faunus;
		};
		8BABBCC7166C9F8900C223CC /* PBXContainerItemProxy */ = {
			isa = PBXContainerItemProxy;
			containerPortal = 738C131D13FB12B30056EF71 /* Project object */;
			proxyType = 1;
			remoteGlobalIDString = 738C132513FB12B30056EF71;
			remoteInfo = faunus;
		};
/* End PBXContainerItemProxy section */

/* Begin PBXFileReference section */
		73011C551423E30100509B7B /* drift.h */ = {isa = PBXFileReference; explicitFileType = sourcecode.cpp.h; fileEncoding = 4; path = drift.h; sourceTree = "<group>"; };
		73011C561423E30100509B7B /* energy.h */ = {isa = PBXFileReference; explicitFileType = sourcecode.cpp.h; fileEncoding = 4; path = energy.h; sourceTree = "<group>"; };
		73011C571423E30100509B7B /* faunus.h */ = {isa = PBXFileReference; explicitFileType = sourcecode.cpp.h; fileEncoding = 4; path = faunus.h; sourceTree = "<group>"; };
		73011C581423E30100509B7B /* geometry.h */ = {isa = PBXFileReference; explicitFileType = sourcecode.cpp.h; fileEncoding = 4; path = geometry.h; sourceTree = "<group>"; };
		73011C5A1423E30100509B7B /* io.h */ = {isa = PBXFileReference; explicitFileType = sourcecode.cpp.h; fileEncoding = 4; path = io.h; sourceTree = "<group>"; };
		73011C5B1423E30100509B7B /* mcloop.h */ = {isa = PBXFileReference; explicitFileType = sourcecode.cpp.h; fileEncoding = 4; path = mcloop.h; sourceTree = "<group>"; };
		73011C5C1423E30100509B7B /* move.h */ = {isa = PBXFileReference; explicitFileType = sourcecode.cpp.h; fileEncoding = 4; path = move.h; sourceTree = "<group>"; };
		73011C5D1423E30100509B7B /* potentials.h */ = {isa = PBXFileReference; explicitFileType = sourcecode.cpp.h; fileEncoding = 4; path = potentials.h; sourceTree = "<group>"; };
		73011C5E1423E30100509B7B /* topology.h */ = {isa = PBXFileReference; explicitFileType = sourcecode.cpp.h; fileEncoding = 4; path = topology.h; sourceTree = "<group>"; };
		7316FA2C15C546A30024F084 /* textio.h */ = {isa = PBXFileReference; explicitFileType = sourcecode.cpp.h; fileEncoding = 4; path = textio.h; sourceTree = "<group>"; };
		7316FA2F15C546B20024F084 /* mpi.h */ = {isa = PBXFileReference; explicitFileType = sourcecode.cpp.h; fileEncoding = 4; path = mpi.h; sourceTree = "<group>"; };
		7316FA3115C546E90024F084 /* mpi.cpp */ = {isa = PBXFileReference; fileEncoding = 4; lastKnownFileType = sourcecode.cpp.cpp; name = mpi.cpp; path = ../../src/mpi.cpp; sourceTree = "<group>"; };
		7316FA3215C546E90024F084 /* textio.cpp */ = {isa = PBXFileReference; fileEncoding = 4; lastKnownFileType = sourcecode.cpp.cpp; name = textio.cpp; path = ../../src/textio.cpp; sourceTree = "<group>"; };
		7316FA3915C55A540024F084 /* developer.html */ = {isa = PBXFileReference; fileEncoding = 4; lastKnownFileType = text.html; name = developer.html; path = ../../doc/homepage/developer.html; sourceTree = "<group>"; };
		7316FA3A15C55A540024F084 /* download.html */ = {isa = PBXFileReference; fileEncoding = 4; lastKnownFileType = text.html; name = download.html; path = ../../doc/homepage/download.html; sourceTree = "<group>"; };
		7316FA3B15C55A540024F084 /* help.html */ = {isa = PBXFileReference; fileEncoding = 4; lastKnownFileType = text.html; name = help.html; path = ../../doc/homepage/help.html; sourceTree = "<group>"; };
		7316FA3C15C55A540024F084 /* index.html */ = {isa = PBXFileReference; fileEncoding = 4; lastKnownFileType = text.html; name = index.html; path = ../../doc/homepage/index.html; sourceTree = "<group>"; };
		7316FA3D15C55A550024F084 /* programs.html */ = {isa = PBXFileReference; fileEncoding = 4; lastKnownFileType = text.html; name = programs.html; path = ../../doc/homepage/programs.html; sourceTree = "<group>"; };
		7316FA5515C56BA10024F084 /* analysis.cpp */ = {isa = PBXFileReference; fileEncoding = 4; lastKnownFileType = sourcecode.cpp.cpp; name = analysis.cpp; path = ../../src/analysis.cpp; sourceTree = "<group>"; };
		7316FA5715C56BC10024F084 /* analysis.h */ = {isa = PBXFileReference; explicitFileType = sourcecode.cpp.h; fileEncoding = 4; path = analysis.h; sourceTree = "<group>"; };
		738C132613FB12B30056EF71 /* libfaunus.dylib */ = {isa = PBXFileReference; explicitFileType = "compiled.mach-o.dylib"; includeInIndex = 0; path = libfaunus.dylib; sourceTree = BUILT_PRODUCTS_DIR; };
		738C132E13FB12D20056EF71 /* group.cpp */ = {isa = PBXFileReference; fileEncoding = 4; lastKnownFileType = sourcecode.cpp.cpp; name = group.cpp; path = ../../src/group.cpp; sourceTree = "<group>"; };
		738C132F13FB12D20056EF71 /* inputfile.cpp */ = {isa = PBXFileReference; fileEncoding = 4; lastKnownFileType = sourcecode.cpp.cpp; name = inputfile.cpp; path = ../../src/inputfile.cpp; sourceTree = "<group>"; };
		738C133213FB12D20056EF71 /* slump.cpp */ = {isa = PBXFileReference; fileEncoding = 4; lastKnownFileType = sourcecode.cpp.cpp; name = slump.cpp; path = ../../src/slump.cpp; sourceTree = "<group>"; };
		738C133313FB12D20056EF71 /* species.cpp */ = {isa = PBXFileReference; fileEncoding = 4; lastKnownFileType = sourcecode.cpp.cpp; name = species.cpp; path = ../../src/species.cpp; sourceTree = "<group>"; };
		738C133D13FB12DE0056EF71 /* average.h */ = {isa = PBXFileReference; explicitFileType = sourcecode.cpp.h; fileEncoding = 4; path = average.h; sourceTree = "<group>"; };
		738C133E13FB12DE0056EF71 /* common.h */ = {isa = PBXFileReference; explicitFileType = sourcecode.cpp.h; fileEncoding = 4; path = common.h; sourceTree = "<group>"; };
		738C134113FB12DE0056EF71 /* group.h */ = {isa = PBXFileReference; explicitFileType = sourcecode.cpp.h; fileEncoding = 4; path = group.h; sourceTree = "<group>"; };
		738C134213FB12DE0056EF71 /* inputfile.h */ = {isa = PBXFileReference; explicitFileType = sourcecode.cpp.h; fileEncoding = 4; path = inputfile.h; sourceTree = "<group>"; };
		738C134413FB12DE0056EF71 /* physconst.h */ = {isa = PBXFileReference; explicitFileType = sourcecode.cpp.h; fileEncoding = 4; path = physconst.h; sourceTree = "<group>"; };
		738C134513FB12DE0056EF71 /* point.h */ = {isa = PBXFileReference; explicitFileType = sourcecode.cpp.h; fileEncoding = 4; path = point.h; sourceTree = "<group>"; };
		738C134613FB12DE0056EF71 /* slump.h */ = {isa = PBXFileReference; explicitFileType = sourcecode.cpp.h; fileEncoding = 4; path = slump.h; sourceTree = "<group>"; };
		738C134713FB12DE0056EF71 /* space.h */ = {isa = PBXFileReference; explicitFileType = sourcecode.cpp.h; fileEncoding = 4; path = space.h; sourceTree = "<group>"; };
		738C134813FB12DE0056EF71 /* species.h */ = {isa = PBXFileReference; explicitFileType = sourcecode.cpp.h; fileEncoding = 4; path = species.h; sourceTree = "<group>"; };
		738C134A13FB12DE0056EF71 /* xdrfile.h */ = {isa = PBXFileReference; fileEncoding = 4; lastKnownFileType = sourcecode.c.h; path = xdrfile.h; sourceTree = "<group>"; };
		738C134B13FB12DE0056EF71 /* xdrfile_trr.h */ = {isa = PBXFileReference; fileEncoding = 4; lastKnownFileType = sourcecode.c.h; path = xdrfile_trr.h; sourceTree = "<group>"; };
		738C134C13FB12DE0056EF71 /* xdrfile_xtc.h */ = {isa = PBXFileReference; fileEncoding = 4; lastKnownFileType = sourcecode.c.h; path = xdrfile_xtc.h; sourceTree = "<group>"; };
		738C136013FB13250056EF71 /* libxdrfile.a */ = {isa = PBXFileReference; explicitFileType = archive.ar; includeInIndex = 0; path = libxdrfile.a; sourceTree = BUILT_PRODUCTS_DIR; };
		738C137E13FB133A0056EF71 /* xdrfile.c */ = {isa = PBXFileReference; fileEncoding = 4; lastKnownFileType = sourcecode.c.c; path = xdrfile.c; sourceTree = "<group>"; };
		738C137F13FB133A0056EF71 /* xdrfile_trr.c */ = {isa = PBXFileReference; fileEncoding = 4; lastKnownFileType = sourcecode.c.c; path = xdrfile_trr.c; sourceTree = "<group>"; };
		738C138013FB133A0056EF71 /* xdrfile_xtc.c */ = {isa = PBXFileReference; fileEncoding = 4; lastKnownFileType = sourcecode.c.c; path = xdrfile_xtc.c; sourceTree = "<group>"; };
		73B67CD21423E28E00E44DD9 /* drift.cpp */ = {isa = PBXFileReference; fileEncoding = 4; lastKnownFileType = sourcecode.cpp.cpp; name = drift.cpp; path = ../../src/drift.cpp; sourceTree = "<group>"; };
		73B67CD31423E28E00E44DD9 /* energy.cpp */ = {isa = PBXFileReference; fileEncoding = 4; lastKnownFileType = sourcecode.cpp.cpp; name = energy.cpp; path = ../../src/energy.cpp; sourceTree = "<group>"; };
		73B67CD41423E28E00E44DD9 /* geometry.cpp */ = {isa = PBXFileReference; fileEncoding = 4; lastKnownFileType = sourcecode.cpp.cpp; name = geometry.cpp; path = ../../src/geometry.cpp; sourceTree = "<group>"; };
		73B67CD61423E28E00E44DD9 /* io.cpp */ = {isa = PBXFileReference; fileEncoding = 4; lastKnownFileType = sourcecode.cpp.cpp; name = io.cpp; path = ../../src/io.cpp; sourceTree = "<group>"; };
		73B67CD71423E28E00E44DD9 /* mcloop.cpp */ = {isa = PBXFileReference; fileEncoding = 4; lastKnownFileType = sourcecode.cpp.cpp; name = mcloop.cpp; path = ../../src/mcloop.cpp; sourceTree = "<group>"; };
		73B67CD81423E28E00E44DD9 /* move.cpp */ = {isa = PBXFileReference; fileEncoding = 4; lastKnownFileType = sourcecode.cpp.cpp; name = move.cpp; path = ../../src/move.cpp; sourceTree = "<group>"; };
		73B67CD91423E28E00E44DD9 /* potentials.cpp */ = {isa = PBXFileReference; fileEncoding = 4; lastKnownFileType = sourcecode.cpp.cpp; name = potentials.cpp; path = ../../src/potentials.cpp; sourceTree = "<group>"; };
		73B67CDA1423E28E00E44DD9 /* space.cpp */ = {isa = PBXFileReference; fileEncoding = 4; lastKnownFileType = sourcecode.cpp.cpp; name = space.cpp; path = ../../src/space.cpp; sourceTree = "<group>"; };
		73E9C83515CC6A70001D5654 /* polymers.cpp */ = {isa = PBXFileReference; lastKnownFileType = sourcecode.cpp.cpp; name = polymers.cpp; path = ../../../src/examples/polymers.cpp; sourceTree = "<group>"; };
		73E9C83B15CC6B1D001D5654 /* polymers */ = {isa = PBXFileReference; explicitFileType = "compiled.mach-o.executable"; includeInIndex = 0; path = polymers; sourceTree = BUILT_PRODUCTS_DIR; };
		8B9277491684A3E7003BD642 /* cluster.cpp */ = {isa = PBXFileReference; lastKnownFileType = sourcecode.cpp.cpp; path = cluster.cpp; sourceTree = "<group>"; };
		8B92774A1684A3E7003BD642 /* cluster.run */ = {isa = PBXFileReference; lastKnownFileType = text.script.sh; path = cluster.run; sourceTree = "<group>"; };
		8B969DDA166CDA09004248C1 /* membrane-temper.cpp */ = {isa = PBXFileReference; lastKnownFileType = sourcecode.cpp.cpp; name = "membrane-temper.cpp"; path = "../../src/playground/mlund/membrane-temper.cpp"; sourceTree = "<group>"; };
		8B9D16DA166CA20E00E7C7D4 /* titrate.cpp */ = {isa = PBXFileReference; fileEncoding = 4; lastKnownFileType = sourcecode.cpp.cpp; name = titrate.cpp; path = ../../src/titrate.cpp; sourceTree = "<group>"; };
		8B9D16DC166CA22A00E7C7D4 /* titrate.h */ = {isa = PBXFileReference; fileEncoding = 4; lastKnownFileType = sourcecode.c.h; path = titrate.h; sourceTree = "<group>"; };
		8BABBCC1166C9EA300C223CC /* membrane.cpp */ = {isa = PBXFileReference; fileEncoding = 4; lastKnownFileType = sourcecode.cpp.cpp; name = membrane.cpp; path = ../../src/playground/mlund/membrane.cpp; sourceTree = "<group>"; };
		8BABBCCF166C9F8900C223CC /* mlund-membrane */ = {isa = PBXFileReference; explicitFileType = "compiled.mach-o.executable"; includeInIndex = 0; path = "mlund-membrane"; sourceTree = BUILT_PRODUCTS_DIR; };
		8BE1FA9E165A9780001073CC /* auxiliary.h */ = {isa = PBXFileReference; explicitFileType = sourcecode.cpp.h; fileEncoding = 4; path = auxiliary.h; sourceTree = "<group>"; };
		8BE1FAA1165FDAA2001073CC /* membrane.h */ = {isa = PBXFileReference; fileEncoding = 4; lastKnownFileType = sourcecode.c.h; path = membrane.h; sourceTree = "<group>"; };
		B8FAFBED1687DFF3001E9A89 /* temper.cpp */ = {isa = PBXFileReference; lastKnownFileType = sourcecode.cpp.cpp; path = temper.cpp; sourceTree = "<group>"; };
		B8FAFBEE1687DFF3001E9A89 /* temper.run */ = {isa = PBXFileReference; lastKnownFileType = text.script.sh; path = temper.run; sourceTree = "<group>"; };
/* End PBXFileReference section */

/* Begin PBXFrameworksBuildPhase section */
		738C132313FB12B30056EF71 /* Frameworks */ = {
			isa = PBXFrameworksBuildPhase;
			buildActionMask = 2147483647;
			files = (
				7316FA3515C548D00024F084 /* libxdrfile.a in Frameworks */,
			);
			runOnlyForDeploymentPostprocessing = 0;
		};
		738C135D13FB13250056EF71 /* Frameworks */ = {
			isa = PBXFrameworksBuildPhase;
			buildActionMask = 2147483647;
			files = (
			);
			runOnlyForDeploymentPostprocessing = 0;
		};
		73E9C83815CC6B1D001D5654 /* Frameworks */ = {
			isa = PBXFrameworksBuildPhase;
			buildActionMask = 2147483647;
			files = (
				73E9C84815CC6B6A001D5654 /* libfaunus.dylib in Frameworks */,
			);
			runOnlyForDeploymentPostprocessing = 0;
		};
		8BABBCCA166C9F8900C223CC /* Frameworks */ = {
			isa = PBXFrameworksBuildPhase;
			buildActionMask = 2147483647;
			files = (
				8BABBCCB166C9F8900C223CC /* libfaunus.dylib in Frameworks */,
			);
			runOnlyForDeploymentPostprocessing = 0;
		};
/* End PBXFrameworksBuildPhase section */

/* Begin PBXGroup section */
		7316FA3E15C55A640024F084 /* homepage */ = {
			isa = PBXGroup;
			children = (
				7316FA3915C55A540024F084 /* developer.html */,
				7316FA3A15C55A540024F084 /* download.html */,
				7316FA3B15C55A540024F084 /* help.html */,
				7316FA3C15C55A540024F084 /* index.html */,
				7316FA3D15C55A550024F084 /* programs.html */,
			);
			name = homepage;
			sourceTree = "<group>";
		};
		7316FA3F15C55A760024F084 /* doc */ = {
			isa = PBXGroup;
			children = (
				7316FA3E15C55A640024F084 /* homepage */,
			);
			name = doc;
			sourceTree = "<group>";
		};
		738C131B13FB12B30056EF71 = {
			isa = PBXGroup;
			children = (
				7316FA3F15C55A760024F084 /* doc */,
				738C133B13FB12DE0056EF71 /* include */,
				738C138C13FB13740056EF71 /* src */,
				73E9C83D15CC6B1D001D5654 /* polymers */,
				8B92774C1684A3F9003BD642 /* playground-axel */,
				8BABBCC4166C9EAB00C223CC /* playground-mlund */,
				738C132713FB12B30056EF71 /* Products */,
			);
			sourceTree = "<group>";
		};
		738C132713FB12B30056EF71 /* Products */ = {
			isa = PBXGroup;
			children = (
				738C132613FB12B30056EF71 /* libfaunus.dylib */,
				738C136013FB13250056EF71 /* libxdrfile.a */,
				73E9C83B15CC6B1D001D5654 /* polymers */,
				8BABBCCF166C9F8900C223CC /* mlund-membrane */,
			);
			name = Products;
			sourceTree = "<group>";
		};
		738C133B13FB12DE0056EF71 /* include */ = {
			isa = PBXGroup;
			children = (
				738C133C13FB12DE0056EF71 /* faunus */,
				738C134913FB12DE0056EF71 /* xdrfile */,
			);
			name = include;
			path = ../../include;
			sourceTree = "<group>";
		};
		738C133C13FB12DE0056EF71 /* faunus */ = {
			isa = PBXGroup;
			children = (
				7316FA5715C56BC10024F084 /* analysis.h */,
				738C133D13FB12DE0056EF71 /* average.h */,
				8BE1FA9E165A9780001073CC /* auxiliary.h */,
				738C133E13FB12DE0056EF71 /* common.h */,
				73011C551423E30100509B7B /* drift.h */,
				73011C561423E30100509B7B /* energy.h */,
				73011C571423E30100509B7B /* faunus.h */,
				73011C581423E30100509B7B /* geometry.h */,
				738C134113FB12DE0056EF71 /* group.h */,
				738C134213FB12DE0056EF71 /* inputfile.h */,
				73011C5A1423E30100509B7B /* io.h */,
				73011C5B1423E30100509B7B /* mcloop.h */,
				8BE1FAA1165FDAA2001073CC /* membrane.h */,
				73011C5C1423E30100509B7B /* move.h */,
				7316FA2F15C546B20024F084 /* mpi.h */,
				738C134413FB12DE0056EF71 /* physconst.h */,
				738C134513FB12DE0056EF71 /* point.h */,
				73011C5D1423E30100509B7B /* potentials.h */,
				738C134613FB12DE0056EF71 /* slump.h */,
				738C134713FB12DE0056EF71 /* space.h */,
				738C134813FB12DE0056EF71 /* species.h */,
				7316FA2C15C546A30024F084 /* textio.h */,
				8B9D16DC166CA22A00E7C7D4 /* titrate.h */,
				73011C5E1423E30100509B7B /* topology.h */,
			);
			path = faunus;
			sourceTree = "<group>";
		};
		738C134913FB12DE0056EF71 /* xdrfile */ = {
			isa = PBXGroup;
			children = (
				738C134A13FB12DE0056EF71 /* xdrfile.h */,
				738C134B13FB12DE0056EF71 /* xdrfile_trr.h */,
				738C134C13FB12DE0056EF71 /* xdrfile_xtc.h */,
			);
			path = xdrfile;
			sourceTree = "<group>";
		};
		738C136713FB133A0056EF71 /* xdrfile */ = {
			isa = PBXGroup;
			children = (
				738C137E13FB133A0056EF71 /* xdrfile.c */,
				738C137F13FB133A0056EF71 /* xdrfile_trr.c */,
				738C138013FB133A0056EF71 /* xdrfile_xtc.c */,
			);
			name = xdrfile;
			path = ../../src/xdrfile;
			sourceTree = "<group>";
		};
		738C138C13FB13740056EF71 /* src */ = {
			isa = PBXGroup;
			children = (
				738C136713FB133A0056EF71 /* xdrfile */,
				7316FA5515C56BA10024F084 /* analysis.cpp */,
				73B67CD21423E28E00E44DD9 /* drift.cpp */,
				73B67CD31423E28E00E44DD9 /* energy.cpp */,
				73B67CD41423E28E00E44DD9 /* geometry.cpp */,
				738C132E13FB12D20056EF71 /* group.cpp */,
				738C132F13FB12D20056EF71 /* inputfile.cpp */,
				73B67CD61423E28E00E44DD9 /* io.cpp */,
				73B67CD71423E28E00E44DD9 /* mcloop.cpp */,
				73B67CD81423E28E00E44DD9 /* move.cpp */,
				7316FA3115C546E90024F084 /* mpi.cpp */,
				73B67CD91423E28E00E44DD9 /* potentials.cpp */,
				738C133213FB12D20056EF71 /* slump.cpp */,
				73B67CDA1423E28E00E44DD9 /* space.cpp */,
				738C133313FB12D20056EF71 /* species.cpp */,
				7316FA3215C546E90024F084 /* textio.cpp */,
				8B9D16DA166CA20E00E7C7D4 /* titrate.cpp */,
			);
			name = src;
			sourceTree = "<group>";
		};
		73E9C83D15CC6B1D001D5654 /* polymers */ = {
			isa = PBXGroup;
			children = (
				73E9C83515CC6A70001D5654 /* polymers.cpp */,
			);
			path = polymers;
			sourceTree = "<group>";
		};
		8B9277481684A3E7003BD642 /* clustertest */ = {
			isa = PBXGroup;
			children = (
				8B9277491684A3E7003BD642 /* cluster.cpp */,
				8B92774A1684A3E7003BD642 /* cluster.run */,
			);
			name = clustertest;
			sourceTree = "<group>";
		};
		8B92774C1684A3F9003BD642 /* playground-axel */ = {
			isa = PBXGroup;
			children = (
				B8FAFBEC1687DFF3001E9A89 /* tempertest */,
				8B9277481684A3E7003BD642 /* clustertest */,
			);
			name = "playground-axel";
			path = ../../src/playground/axel/clustertest;
			sourceTree = "<group>";
		};
		8BABBCC4166C9EAB00C223CC /* playground-mlund */ = {
			isa = PBXGroup;
			children = (
				8B969DDA166CDA09004248C1 /* membrane-temper.cpp */,
				8BABBCC1166C9EA300C223CC /* membrane.cpp */,
			);
			name = "playground-mlund";
			sourceTree = "<group>";
		};
		B8FAFBEC1687DFF3001E9A89 /* tempertest */ = {
			isa = PBXGroup;
			children = (
				B8FAFBED1687DFF3001E9A89 /* temper.cpp */,
				B8FAFBEE1687DFF3001E9A89 /* temper.run */,
			);
			name = tempertest;
			path = ../tempertest;
			sourceTree = "<group>";
		};
/* End PBXGroup section */

/* Begin PBXHeadersBuildPhase section */
		738C132413FB12B30056EF71 /* Headers */ = {
			isa = PBXHeadersBuildPhase;
			buildActionMask = 2147483647;
			files = (
				738C134D13FB12DE0056EF71 /* average.h in Headers */,
				738C134E13FB12DE0056EF71 /* common.h in Headers */,
				738C135113FB12DE0056EF71 /* group.h in Headers */,
				738C135213FB12DE0056EF71 /* inputfile.h in Headers */,
				738C135413FB12DE0056EF71 /* physconst.h in Headers */,
				738C135513FB12DE0056EF71 /* point.h in Headers */,
				738C135613FB12DE0056EF71 /* slump.h in Headers */,
				738C135713FB12DE0056EF71 /* space.h in Headers */,
				738C135813FB12DE0056EF71 /* species.h in Headers */,
				73011C601423E30100509B7B /* drift.h in Headers */,
				73011C611423E30100509B7B /* energy.h in Headers */,
				73011C621423E30100509B7B /* faunus.h in Headers */,
				73011C631423E30100509B7B /* geometry.h in Headers */,
				73011C651423E30100509B7B /* io.h in Headers */,
				73011C661423E30100509B7B /* mcloop.h in Headers */,
				73011C671423E30100509B7B /* move.h in Headers */,
				73011C681423E30100509B7B /* potentials.h in Headers */,
				73011C691423E30100509B7B /* topology.h in Headers */,
				7316FA2D15C546A30024F084 /* textio.h in Headers */,
				7316FA3015C546B20024F084 /* mpi.h in Headers */,
				7316FA5815C56BC10024F084 /* analysis.h in Headers */,
				8BE1FA9F165A9780001073CC /* auxiliary.h in Headers */,
				8BE1FAA2165FDAA2001073CC /* membrane.h in Headers */,
				8B9D16DD166CA22A00E7C7D4 /* titrate.h in Headers */,
			);
			runOnlyForDeploymentPostprocessing = 0;
		};
		738C135E13FB13250056EF71 /* Headers */ = {
			isa = PBXHeadersBuildPhase;
			buildActionMask = 2147483647;
			files = (
				738C136413FB132C0056EF71 /* xdrfile.h in Headers */,
				738C136513FB132C0056EF71 /* xdrfile_trr.h in Headers */,
				738C136613FB132C0056EF71 /* xdrfile_xtc.h in Headers */,
			);
			runOnlyForDeploymentPostprocessing = 0;
		};
/* End PBXHeadersBuildPhase section */

/* Begin PBXNativeTarget section */
		738C132513FB12B30056EF71 /* faunus */ = {
			isa = PBXNativeTarget;
			buildConfigurationList = 738C132A13FB12B30056EF71 /* Build configuration list for PBXNativeTarget "faunus" */;
			buildPhases = (
				738C132213FB12B30056EF71 /* Sources */,
				738C132313FB12B30056EF71 /* Frameworks */,
				738C132413FB12B30056EF71 /* Headers */,
			);
			buildRules = (
			);
			dependencies = (
				739E7C1313FE675E00D1D329 /* PBXTargetDependency */,
			);
			name = faunus;
			productName = faunus;
			productReference = 738C132613FB12B30056EF71 /* libfaunus.dylib */;
			productType = "com.apple.product-type.library.dynamic";
		};
		738C135F13FB13250056EF71 /* xdrfile */ = {
			isa = PBXNativeTarget;
			buildConfigurationList = 738C136113FB13250056EF71 /* Build configuration list for PBXNativeTarget "xdrfile" */;
			buildPhases = (
				738C135C13FB13250056EF71 /* Sources */,
				738C135D13FB13250056EF71 /* Frameworks */,
				738C135E13FB13250056EF71 /* Headers */,
			);
			buildRules = (
			);
			dependencies = (
			);
			name = xdrfile;
			productName = xdrfile;
			productReference = 738C136013FB13250056EF71 /* libxdrfile.a */;
			productType = "com.apple.product-type.library.static";
		};
		73E9C83A15CC6B1D001D5654 /* polymers */ = {
			isa = PBXNativeTarget;
			buildConfigurationList = 73E9C84215CC6B1D001D5654 /* Build configuration list for PBXNativeTarget "polymers" */;
			buildPhases = (
				73E9C83715CC6B1D001D5654 /* Sources */,
				73E9C83815CC6B1D001D5654 /* Frameworks */,
			);
			buildRules = (
			);
			dependencies = (
				73E9C84715CC6B60001D5654 /* PBXTargetDependency */,
			);
			name = polymers;
			productName = polymers;
			productReference = 73E9C83B15CC6B1D001D5654 /* polymers */;
			productType = "com.apple.product-type.tool";
		};
		8BABBCC5166C9F8900C223CC /* mlund-membrane */ = {
			isa = PBXNativeTarget;
			buildConfigurationList = 8BABBCCC166C9F8900C223CC /* Build configuration list for PBXNativeTarget "mlund-membrane" */;
			buildPhases = (
				8BABBCC8166C9F8900C223CC /* Sources */,
				8BABBCCA166C9F8900C223CC /* Frameworks */,
			);
			buildRules = (
			);
			dependencies = (
				8BABBCC6166C9F8900C223CC /* PBXTargetDependency */,
			);
			name = "mlund-membrane";
			productName = polymers;
			productReference = 8BABBCCF166C9F8900C223CC /* mlund-membrane */;
			productType = "com.apple.product-type.tool";
		};
/* End PBXNativeTarget section */

/* Begin PBXProject section */
		738C131D13FB12B30056EF71 /* Project object */ = {
			isa = PBXProject;
			attributes = {
				LastUpgradeCheck = 0450;
			};
			buildConfigurationList = 738C132013FB12B30056EF71 /* Build configuration list for PBXProject "faunus" */;
			compatibilityVersion = "Xcode 3.2";
			developmentRegion = English;
			hasScannedForEncodings = 0;
			knownRegions = (
				en,
			);
			mainGroup = 738C131B13FB12B30056EF71;
			productRefGroup = 738C132713FB12B30056EF71 /* Products */;
			projectDirPath = "";
			projectRoot = "";
			targets = (
				738C132513FB12B30056EF71 /* faunus */,
				738C135F13FB13250056EF71 /* xdrfile */,
				73E9C83A15CC6B1D001D5654 /* polymers */,
				8BABBCC5166C9F8900C223CC /* mlund-membrane */,
			);
		};
/* End PBXProject section */

/* Begin PBXSourcesBuildPhase section */
		738C132213FB12B30056EF71 /* Sources */ = {
			isa = PBXSourcesBuildPhase;
			buildActionMask = 2147483647;
			files = (
				73B67CDF1423E28E00E44DD9 /* io.cpp in Sources */,
				738C133513FB12D20056EF71 /* group.cpp in Sources */,
				738C133613FB12D20056EF71 /* inputfile.cpp in Sources */,
				738C133913FB12D20056EF71 /* slump.cpp in Sources */,
				738C133A13FB12D20056EF71 /* species.cpp in Sources */,
				73B67CDB1423E28E00E44DD9 /* drift.cpp in Sources */,
				73B67CDC1423E28E00E44DD9 /* energy.cpp in Sources */,
				73B67CDD1423E28E00E44DD9 /* geometry.cpp in Sources */,
				73B67CE01423E28E00E44DD9 /* mcloop.cpp in Sources */,
				73B67CE11423E28E00E44DD9 /* move.cpp in Sources */,
				73B67CE21423E28E00E44DD9 /* potentials.cpp in Sources */,
				73B67CE31423E28E00E44DD9 /* space.cpp in Sources */,
				7316FA3315C546E90024F084 /* mpi.cpp in Sources */,
				7316FA3415C546E90024F084 /* textio.cpp in Sources */,
				7316FA5615C56BA20024F084 /* analysis.cpp in Sources */,
				8B9D16DB166CA20E00E7C7D4 /* titrate.cpp in Sources */,
			);
			runOnlyForDeploymentPostprocessing = 0;
		};
		738C135C13FB13250056EF71 /* Sources */ = {
			isa = PBXSourcesBuildPhase;
			buildActionMask = 2147483647;
			files = (
				738C138913FB13510056EF71 /* xdrfile.c in Sources */,
				738C138A13FB13510056EF71 /* xdrfile_trr.c in Sources */,
				738C138B13FB13510056EF71 /* xdrfile_xtc.c in Sources */,
			);
			runOnlyForDeploymentPostprocessing = 0;
		};
		73E9C83715CC6B1D001D5654 /* Sources */ = {
			isa = PBXSourcesBuildPhase;
			buildActionMask = 2147483647;
			files = (
				73E9C84515CC6B32001D5654 /* polymers.cpp in Sources */,
			);
			runOnlyForDeploymentPostprocessing = 0;
		};
		8BABBCC8166C9F8900C223CC /* Sources */ = {
			isa = PBXSourcesBuildPhase;
			buildActionMask = 2147483647;
			files = (
				8BABBCD1166C9FA500C223CC /* membrane.cpp in Sources */,
			);
			runOnlyForDeploymentPostprocessing = 0;
		};
/* End PBXSourcesBuildPhase section */

/* Begin PBXTargetDependency section */
		739E7C1313FE675E00D1D329 /* PBXTargetDependency */ = {
			isa = PBXTargetDependency;
			target = 738C135F13FB13250056EF71 /* xdrfile */;
			targetProxy = 739E7C1213FE675E00D1D329 /* PBXContainerItemProxy */;
		};
		73E9C84715CC6B60001D5654 /* PBXTargetDependency */ = {
			isa = PBXTargetDependency;
			target = 738C132513FB12B30056EF71 /* faunus */;
			targetProxy = 73E9C84615CC6B60001D5654 /* PBXContainerItemProxy */;
		};
		8BABBCC6166C9F8900C223CC /* PBXTargetDependency */ = {
			isa = PBXTargetDependency;
			target = 738C132513FB12B30056EF71 /* faunus */;
			targetProxy = 8BABBCC7166C9F8900C223CC /* PBXContainerItemProxy */;
		};
/* End PBXTargetDependency section */

/* Begin XCBuildConfiguration section */
		738C132813FB12B30056EF71 /* Debug */ = {
			isa = XCBuildConfiguration;
			buildSettings = {
				ALWAYS_SEARCH_USER_PATHS = NO;
				ARCHS = "$(ARCHS_STANDARD_64_BIT)";
				CLANG_CXX_LANGUAGE_STANDARD = "c++0x";
				CLANG_CXX_LIBRARY = "compiler-default";
				COPY_PHASE_STRIP = NO;
				GCC_C_LANGUAGE_STANDARD = gnu99;
				GCC_DYNAMIC_NO_PIC = NO;
				GCC_ENABLE_OBJC_EXCEPTIONS = YES;
				GCC_OPTIMIZATION_LEVEL = 0;
				GCC_PREPROCESSOR_DEFINITIONS = (
					"DEBUG=1",
					"$(inherited)",
				);
				GCC_SYMBOLS_PRIVATE_EXTERN = NO;
				GCC_VERSION = "";
				GCC_WARN_64_TO_32_BIT_CONVERSION = NO;
				GCC_WARN_ABOUT_MISSING_PROTOTYPES = YES;
				GCC_WARN_ABOUT_RETURN_TYPE = YES;
				GCC_WARN_HIDDEN_VIRTUAL_FUNCTIONS = YES;
				GCC_WARN_NON_VIRTUAL_DESTRUCTOR = YES;
				GCC_WARN_PEDANTIC = YES;
				GCC_WARN_UNUSED_VARIABLE = YES;
				HEADER_SEARCH_PATHS = (
					"include/**",
					"../../include/**",
				);
				MACOSX_DEPLOYMENT_TARGET = 10.7;
				ONLY_ACTIVE_ARCH = YES;
				OTHER_CPLUSPLUSFLAGS = (
					"-stdlib=libc++",
					"$(OTHER_CFLAGS)",
				);
				SCAN_ALL_SOURCE_FILES_FOR_INCLUDES = NO;
				SDKROOT = macosx;
				USER_HEADER_SEARCH_PATHS = "include/** ../../include/**";
			};
			name = Debug;
		};
		738C132913FB12B30056EF71 /* Release */ = {
			isa = XCBuildConfiguration;
			buildSettings = {
				ALWAYS_SEARCH_USER_PATHS = NO;
				ARCHS = "$(ARCHS_STANDARD_64_BIT)";
				CLANG_CXX_LANGUAGE_STANDARD = "c++0x";
				CLANG_CXX_LIBRARY = "compiler-default";
				COPY_PHASE_STRIP = YES;
				DEBUG_INFORMATION_FORMAT = "dwarf-with-dsym";
				GCC_C_LANGUAGE_STANDARD = gnu99;
				GCC_ENABLE_OBJC_EXCEPTIONS = YES;
				GCC_VERSION = "";
				GCC_WARN_64_TO_32_BIT_CONVERSION = NO;
				GCC_WARN_ABOUT_MISSING_PROTOTYPES = YES;
				GCC_WARN_ABOUT_RETURN_TYPE = YES;
				GCC_WARN_HIDDEN_VIRTUAL_FUNCTIONS = YES;
				GCC_WARN_NON_VIRTUAL_DESTRUCTOR = YES;
				GCC_WARN_PEDANTIC = YES;
				GCC_WARN_UNUSED_VARIABLE = YES;
				HEADER_SEARCH_PATHS = (
					"include/**",
					"../../include/**",
				);
				MACOSX_DEPLOYMENT_TARGET = 10.7;
				ONLY_ACTIVE_ARCH = YES;
				OTHER_CPLUSPLUSFLAGS = (
					"-stdlib=libc++",
					"$(OTHER_CFLAGS)",
				);
				SCAN_ALL_SOURCE_FILES_FOR_INCLUDES = NO;
				SDKROOT = macosx;
				USER_HEADER_SEARCH_PATHS = "include/** ../../include/**";
			};
			name = Release;
		};
		738C132B13FB12B30056EF71 /* Debug */ = {
			isa = XCBuildConfiguration;
			buildSettings = {
				CLANG_CXX_LANGUAGE_STANDARD = "c++0x";
				CLANG_CXX_LIBRARY = "libc++";
				CLANG_WARN_IMPLICIT_SIGN_CONVERSION = NO;
				CLANG_WARN_SUSPICIOUS_IMPLICIT_CONVERSION = NO;
				CLANG_WARN__EXIT_TIME_DESTRUCTORS = NO;
				COMBINE_HIDPI_IMAGES = YES;
				EXECUTABLE_PREFIX = lib;
				GCC_TREAT_IMPLICIT_FUNCTION_DECLARATIONS_AS_ERRORS = YES;
				GCC_TREAT_INCOMPATIBLE_POINTER_TYPE_WARNINGS_AS_ERRORS = YES;
				GCC_TREAT_WARNINGS_AS_ERRORS = YES;
				GCC_WARN_64_TO_32_BIT_CONVERSION = NO;
				GCC_WARN_ABOUT_MISSING_FIELD_INITIALIZERS = YES;
				GCC_WARN_FOUR_CHARACTER_CONSTANTS = YES;
				GCC_WARN_HIDDEN_VIRTUAL_FUNCTIONS = YES;
				GCC_WARN_INITIALIZER_NOT_FULLY_BRACKETED = YES;
				GCC_WARN_NON_VIRTUAL_DESTRUCTOR = YES;
				GCC_WARN_PEDANTIC = YES;
				GCC_WARN_SHADOW = NO;
				GCC_WARN_UNINITIALIZED_AUTOS = YES;
				GCC_WARN_UNUSED_FUNCTION = YES;
				HEADER_SEARCH_PATHS = (
<<<<<<< HEAD
					../../include/,
					"include/**",
=======
					"../../include/**",
					include,
>>>>>>> 1d2eba9a
					"../include/**",
					../../include/eigen3,
				);
				INCLUDED_RECURSIVE_SEARCH_PATH_SUBDIRECTORIES = "";
				PRODUCT_NAME = "$(TARGET_NAME)";
				USER_HEADER_SEARCH_PATHS = "";
			};
			name = Debug;
		};
		738C132C13FB12B30056EF71 /* Release */ = {
			isa = XCBuildConfiguration;
			buildSettings = {
				CLANG_CXX_LANGUAGE_STANDARD = "c++0x";
				CLANG_CXX_LIBRARY = "libc++";
				CLANG_WARN_IMPLICIT_SIGN_CONVERSION = NO;
				CLANG_WARN_SUSPICIOUS_IMPLICIT_CONVERSION = NO;
				CLANG_WARN__EXIT_TIME_DESTRUCTORS = NO;
				COMBINE_HIDPI_IMAGES = YES;
				EXECUTABLE_PREFIX = lib;
				GCC_OPTIMIZATION_LEVEL = 3;
				GCC_PREPROCESSOR_DEFINITIONS = "NDEBUG=1";
				GCC_TREAT_IMPLICIT_FUNCTION_DECLARATIONS_AS_ERRORS = YES;
				GCC_TREAT_INCOMPATIBLE_POINTER_TYPE_WARNINGS_AS_ERRORS = YES;
				GCC_TREAT_WARNINGS_AS_ERRORS = YES;
				GCC_WARN_64_TO_32_BIT_CONVERSION = NO;
				GCC_WARN_ABOUT_MISSING_FIELD_INITIALIZERS = YES;
				GCC_WARN_FOUR_CHARACTER_CONSTANTS = YES;
				GCC_WARN_HIDDEN_VIRTUAL_FUNCTIONS = YES;
				GCC_WARN_INITIALIZER_NOT_FULLY_BRACKETED = YES;
				GCC_WARN_NON_VIRTUAL_DESTRUCTOR = YES;
				GCC_WARN_PEDANTIC = YES;
				GCC_WARN_SHADOW = NO;
				GCC_WARN_UNINITIALIZED_AUTOS = YES;
				GCC_WARN_UNUSED_FUNCTION = YES;
				HEADER_SEARCH_PATHS = (
<<<<<<< HEAD
					../../include/,
					"include/**",
=======
					"../../include/**",
					include,
>>>>>>> 1d2eba9a
					"../include/**",
					../../include/eigen3,
				);
				INCLUDED_RECURSIVE_SEARCH_PATH_SUBDIRECTORIES = "";
				PRODUCT_NAME = "$(TARGET_NAME)";
				USER_HEADER_SEARCH_PATHS = "";
			};
			name = Release;
		};
		738C136213FB13250056EF71 /* Debug */ = {
			isa = XCBuildConfiguration;
			buildSettings = {
				COMBINE_HIDPI_IMAGES = YES;
				EXECUTABLE_PREFIX = lib;
				GCC_WARN_64_TO_32_BIT_CONVERSION = NO;
				GCC_WARN_ABOUT_MISSING_PROTOTYPES = NO;
				HEADER_SEARCH_PATHS = "";
				PRODUCT_NAME = "$(TARGET_NAME)";
				USER_HEADER_SEARCH_PATHS = "";
			};
			name = Debug;
		};
		738C136313FB13250056EF71 /* Release */ = {
			isa = XCBuildConfiguration;
			buildSettings = {
				COMBINE_HIDPI_IMAGES = YES;
				EXECUTABLE_PREFIX = lib;
				GCC_WARN_64_TO_32_BIT_CONVERSION = NO;
				GCC_WARN_ABOUT_MISSING_PROTOTYPES = NO;
				HEADER_SEARCH_PATHS = "";
				PRODUCT_NAME = "$(TARGET_NAME)";
				USER_HEADER_SEARCH_PATHS = "";
			};
			name = Release;
		};
		73E9C84315CC6B1D001D5654 /* Debug */ = {
			isa = XCBuildConfiguration;
			buildSettings = {
				CLANG_CXX_LANGUAGE_STANDARD = "gnu++0x";
				CLANG_CXX_LIBRARY = "libc++";
				CLANG_ENABLE_OBJC_ARC = YES;
				CLANG_WARN__DUPLICATE_METHOD_MATCH = YES;
				GCC_TREAT_WARNINGS_AS_ERRORS = YES;
				GCC_WARN_64_TO_32_BIT_CONVERSION = NO;
				GCC_WARN_UNINITIALIZED_AUTOS = YES;
				MACOSX_DEPLOYMENT_TARGET = 10.8;
				PRODUCT_NAME = "$(TARGET_NAME)";
			};
			name = Debug;
		};
		73E9C84415CC6B1D001D5654 /* Release */ = {
			isa = XCBuildConfiguration;
			buildSettings = {
				CLANG_CXX_LANGUAGE_STANDARD = "gnu++0x";
				CLANG_CXX_LIBRARY = "libc++";
				CLANG_ENABLE_OBJC_ARC = YES;
				CLANG_WARN__DUPLICATE_METHOD_MATCH = YES;
				GCC_TREAT_WARNINGS_AS_ERRORS = YES;
				GCC_WARN_64_TO_32_BIT_CONVERSION = NO;
				GCC_WARN_UNINITIALIZED_AUTOS = YES;
				MACOSX_DEPLOYMENT_TARGET = 10.8;
				PRODUCT_NAME = "$(TARGET_NAME)";
			};
			name = Release;
		};
		8BABBCCD166C9F8900C223CC /* Debug */ = {
			isa = XCBuildConfiguration;
			buildSettings = {
				CLANG_CXX_LANGUAGE_STANDARD = "gnu++0x";
				CLANG_CXX_LIBRARY = "libc++";
				CLANG_ENABLE_OBJC_ARC = YES;
				CLANG_WARN__DUPLICATE_METHOD_MATCH = YES;
				"GCC_PREPROCESSOR_DEFINITIONS[arch=*]" = PENALTY;
				GCC_TREAT_WARNINGS_AS_ERRORS = YES;
				GCC_VERSION = "";
				GCC_WARN_64_TO_32_BIT_CONVERSION = NO;
				GCC_WARN_UNINITIALIZED_AUTOS = YES;
				MACOSX_DEPLOYMENT_TARGET = 10.8;
				PRODUCT_NAME = "mlund-membrane";
			};
			name = Debug;
		};
		8BABBCCE166C9F8900C223CC /* Release */ = {
			isa = XCBuildConfiguration;
			buildSettings = {
				CLANG_CXX_LANGUAGE_STANDARD = "gnu++0x";
				CLANG_CXX_LIBRARY = "libc++";
				CLANG_ENABLE_OBJC_ARC = YES;
				CLANG_WARN__DUPLICATE_METHOD_MATCH = YES;
				"GCC_PREPROCESSOR_DEFINITIONS[arch=*]" = PENALTY;
				GCC_TREAT_WARNINGS_AS_ERRORS = YES;
				GCC_VERSION = "";
				GCC_WARN_64_TO_32_BIT_CONVERSION = NO;
				GCC_WARN_UNINITIALIZED_AUTOS = YES;
				MACOSX_DEPLOYMENT_TARGET = 10.8;
				PRODUCT_NAME = "mlund-membrane";
			};
			name = Release;
		};
/* End XCBuildConfiguration section */

/* Begin XCConfigurationList section */
		738C132013FB12B30056EF71 /* Build configuration list for PBXProject "faunus" */ = {
			isa = XCConfigurationList;
			buildConfigurations = (
				738C132813FB12B30056EF71 /* Debug */,
				738C132913FB12B30056EF71 /* Release */,
			);
			defaultConfigurationIsVisible = 0;
			defaultConfigurationName = Release;
		};
		738C132A13FB12B30056EF71 /* Build configuration list for PBXNativeTarget "faunus" */ = {
			isa = XCConfigurationList;
			buildConfigurations = (
				738C132B13FB12B30056EF71 /* Debug */,
				738C132C13FB12B30056EF71 /* Release */,
			);
			defaultConfigurationIsVisible = 0;
			defaultConfigurationName = Release;
		};
		738C136113FB13250056EF71 /* Build configuration list for PBXNativeTarget "xdrfile" */ = {
			isa = XCConfigurationList;
			buildConfigurations = (
				738C136213FB13250056EF71 /* Debug */,
				738C136313FB13250056EF71 /* Release */,
			);
			defaultConfigurationIsVisible = 0;
			defaultConfigurationName = Release;
		};
		73E9C84215CC6B1D001D5654 /* Build configuration list for PBXNativeTarget "polymers" */ = {
			isa = XCConfigurationList;
			buildConfigurations = (
				73E9C84315CC6B1D001D5654 /* Debug */,
				73E9C84415CC6B1D001D5654 /* Release */,
			);
			defaultConfigurationIsVisible = 0;
			defaultConfigurationName = Release;
		};
		8BABBCCC166C9F8900C223CC /* Build configuration list for PBXNativeTarget "mlund-membrane" */ = {
			isa = XCConfigurationList;
			buildConfigurations = (
				8BABBCCD166C9F8900C223CC /* Debug */,
				8BABBCCE166C9F8900C223CC /* Release */,
			);
			defaultConfigurationIsVisible = 0;
			defaultConfigurationName = Release;
		};
/* End XCConfigurationList section */
	};
	rootObject = 738C131D13FB12B30056EF71 /* Project object */;
}<|MERGE_RESOLUTION|>--- conflicted
+++ resolved
@@ -16,6 +16,235 @@
 		73011C671423E30100509B7B /* move.h in Headers */ = {isa = PBXBuildFile; fileRef = 73011C5C1423E30100509B7B /* move.h */; };
 		73011C681423E30100509B7B /* potentials.h in Headers */ = {isa = PBXBuildFile; fileRef = 73011C5D1423E30100509B7B /* potentials.h */; };
 		73011C691423E30100509B7B /* topology.h in Headers */ = {isa = PBXBuildFile; fileRef = 73011C5E1423E30100509B7B /* topology.h */; };
+		730471C316B72E1200A191AE /* LDLT.h in Headers */ = {isa = PBXBuildFile; fileRef = 730470B716B72E1200A191AE /* LDLT.h */; };
+		730471C416B72E1200A191AE /* LLT.h in Headers */ = {isa = PBXBuildFile; fileRef = 730470B816B72E1200A191AE /* LLT.h */; };
+		730471C516B72E1200A191AE /* LLT_MKL.h in Headers */ = {isa = PBXBuildFile; fileRef = 730470B916B72E1200A191AE /* LLT_MKL.h */; };
+		730471C616B72E1200A191AE /* CholmodSupport.h in Headers */ = {isa = PBXBuildFile; fileRef = 730470BB16B72E1200A191AE /* CholmodSupport.h */; };
+		730471C716B72E1200A191AE /* Complex.h in Headers */ = {isa = PBXBuildFile; fileRef = 730470BF16B72E1200A191AE /* Complex.h */; };
+		730471C816B72E1200A191AE /* PacketMath.h in Headers */ = {isa = PBXBuildFile; fileRef = 730470C016B72E1200A191AE /* PacketMath.h */; };
+		730471C916B72E1200A191AE /* Settings.h in Headers */ = {isa = PBXBuildFile; fileRef = 730470C216B72E1200A191AE /* Settings.h */; };
+		730471CA16B72E1200A191AE /* Complex.h in Headers */ = {isa = PBXBuildFile; fileRef = 730470C416B72E1200A191AE /* Complex.h */; };
+		730471CB16B72E1200A191AE /* PacketMath.h in Headers */ = {isa = PBXBuildFile; fileRef = 730470C516B72E1200A191AE /* PacketMath.h */; };
+		730471CC16B72E1200A191AE /* Complex.h in Headers */ = {isa = PBXBuildFile; fileRef = 730470C716B72E1200A191AE /* Complex.h */; };
+		730471CD16B72E1200A191AE /* MathFunctions.h in Headers */ = {isa = PBXBuildFile; fileRef = 730470C816B72E1200A191AE /* MathFunctions.h */; };
+		730471CE16B72E1200A191AE /* PacketMath.h in Headers */ = {isa = PBXBuildFile; fileRef = 730470C916B72E1200A191AE /* PacketMath.h */; };
+		730471CF16B72E1200A191AE /* Array.h in Headers */ = {isa = PBXBuildFile; fileRef = 730470CA16B72E1200A191AE /* Array.h */; };
+		730471D016B72E1200A191AE /* ArrayBase.h in Headers */ = {isa = PBXBuildFile; fileRef = 730470CB16B72E1200A191AE /* ArrayBase.h */; };
+		730471D116B72E1200A191AE /* ArrayWrapper.h in Headers */ = {isa = PBXBuildFile; fileRef = 730470CC16B72E1200A191AE /* ArrayWrapper.h */; };
+		730471D216B72E1200A191AE /* Assign.h in Headers */ = {isa = PBXBuildFile; fileRef = 730470CD16B72E1200A191AE /* Assign.h */; };
+		730471D316B72E1200A191AE /* Assign_MKL.h in Headers */ = {isa = PBXBuildFile; fileRef = 730470CE16B72E1200A191AE /* Assign_MKL.h */; };
+		730471D416B72E1200A191AE /* BandMatrix.h in Headers */ = {isa = PBXBuildFile; fileRef = 730470CF16B72E1200A191AE /* BandMatrix.h */; };
+		730471D516B72E1200A191AE /* Block.h in Headers */ = {isa = PBXBuildFile; fileRef = 730470D016B72E1200A191AE /* Block.h */; };
+		730471D616B72E1200A191AE /* BooleanRedux.h in Headers */ = {isa = PBXBuildFile; fileRef = 730470D116B72E1200A191AE /* BooleanRedux.h */; };
+		730471D716B72E1200A191AE /* CommaInitializer.h in Headers */ = {isa = PBXBuildFile; fileRef = 730470D216B72E1200A191AE /* CommaInitializer.h */; };
+		730471D816B72E1200A191AE /* CwiseBinaryOp.h in Headers */ = {isa = PBXBuildFile; fileRef = 730470D316B72E1200A191AE /* CwiseBinaryOp.h */; };
+		730471D916B72E1200A191AE /* CwiseNullaryOp.h in Headers */ = {isa = PBXBuildFile; fileRef = 730470D416B72E1200A191AE /* CwiseNullaryOp.h */; };
+		730471DA16B72E1200A191AE /* CwiseUnaryOp.h in Headers */ = {isa = PBXBuildFile; fileRef = 730470D516B72E1200A191AE /* CwiseUnaryOp.h */; };
+		730471DB16B72E1200A191AE /* CwiseUnaryView.h in Headers */ = {isa = PBXBuildFile; fileRef = 730470D616B72E1200A191AE /* CwiseUnaryView.h */; };
+		730471DC16B72E1200A191AE /* DenseBase.h in Headers */ = {isa = PBXBuildFile; fileRef = 730470D716B72E1200A191AE /* DenseBase.h */; };
+		730471DD16B72E1200A191AE /* DenseCoeffsBase.h in Headers */ = {isa = PBXBuildFile; fileRef = 730470D816B72E1200A191AE /* DenseCoeffsBase.h */; };
+		730471DE16B72E1200A191AE /* DenseStorage.h in Headers */ = {isa = PBXBuildFile; fileRef = 730470D916B72E1200A191AE /* DenseStorage.h */; };
+		730471DF16B72E1200A191AE /* Diagonal.h in Headers */ = {isa = PBXBuildFile; fileRef = 730470DA16B72E1200A191AE /* Diagonal.h */; };
+		730471E016B72E1200A191AE /* DiagonalMatrix.h in Headers */ = {isa = PBXBuildFile; fileRef = 730470DB16B72E1200A191AE /* DiagonalMatrix.h */; };
+		730471E116B72E1200A191AE /* DiagonalProduct.h in Headers */ = {isa = PBXBuildFile; fileRef = 730470DC16B72E1200A191AE /* DiagonalProduct.h */; };
+		730471E216B72E1200A191AE /* Dot.h in Headers */ = {isa = PBXBuildFile; fileRef = 730470DD16B72E1200A191AE /* Dot.h */; };
+		730471E316B72E1200A191AE /* EigenBase.h in Headers */ = {isa = PBXBuildFile; fileRef = 730470DE16B72E1200A191AE /* EigenBase.h */; };
+		730471E416B72E1200A191AE /* Flagged.h in Headers */ = {isa = PBXBuildFile; fileRef = 730470DF16B72E1200A191AE /* Flagged.h */; };
+		730471E516B72E1200A191AE /* ForceAlignedAccess.h in Headers */ = {isa = PBXBuildFile; fileRef = 730470E016B72E1200A191AE /* ForceAlignedAccess.h */; };
+		730471E616B72E1200A191AE /* Functors.h in Headers */ = {isa = PBXBuildFile; fileRef = 730470E116B72E1200A191AE /* Functors.h */; };
+		730471E716B72E1200A191AE /* Fuzzy.h in Headers */ = {isa = PBXBuildFile; fileRef = 730470E216B72E1200A191AE /* Fuzzy.h */; };
+		730471E816B72E1200A191AE /* GeneralProduct.h in Headers */ = {isa = PBXBuildFile; fileRef = 730470E316B72E1200A191AE /* GeneralProduct.h */; };
+		730471E916B72E1200A191AE /* GenericPacketMath.h in Headers */ = {isa = PBXBuildFile; fileRef = 730470E416B72E1200A191AE /* GenericPacketMath.h */; };
+		730471EA16B72E1200A191AE /* GlobalFunctions.h in Headers */ = {isa = PBXBuildFile; fileRef = 730470E516B72E1200A191AE /* GlobalFunctions.h */; };
+		730471EB16B72E1300A191AE /* IO.h in Headers */ = {isa = PBXBuildFile; fileRef = 730470E616B72E1200A191AE /* IO.h */; };
+		730471EC16B72E1300A191AE /* Map.h in Headers */ = {isa = PBXBuildFile; fileRef = 730470E716B72E1200A191AE /* Map.h */; };
+		730471ED16B72E1300A191AE /* MapBase.h in Headers */ = {isa = PBXBuildFile; fileRef = 730470E816B72E1200A191AE /* MapBase.h */; };
+		730471EE16B72E1300A191AE /* MathFunctions.h in Headers */ = {isa = PBXBuildFile; fileRef = 730470E916B72E1200A191AE /* MathFunctions.h */; };
+		730471EF16B72E1300A191AE /* Matrix.h in Headers */ = {isa = PBXBuildFile; fileRef = 730470EA16B72E1200A191AE /* Matrix.h */; };
+		730471F016B72E1300A191AE /* MatrixBase.h in Headers */ = {isa = PBXBuildFile; fileRef = 730470EB16B72E1200A191AE /* MatrixBase.h */; };
+		730471F116B72E1300A191AE /* NestByValue.h in Headers */ = {isa = PBXBuildFile; fileRef = 730470EC16B72E1200A191AE /* NestByValue.h */; };
+		730471F216B72E1300A191AE /* NoAlias.h in Headers */ = {isa = PBXBuildFile; fileRef = 730470ED16B72E1200A191AE /* NoAlias.h */; };
+		730471F316B72E1300A191AE /* NumTraits.h in Headers */ = {isa = PBXBuildFile; fileRef = 730470EE16B72E1200A191AE /* NumTraits.h */; };
+		730471F416B72E1300A191AE /* PermutationMatrix.h in Headers */ = {isa = PBXBuildFile; fileRef = 730470EF16B72E1200A191AE /* PermutationMatrix.h */; };
+		730471F516B72E1300A191AE /* PlainObjectBase.h in Headers */ = {isa = PBXBuildFile; fileRef = 730470F016B72E1200A191AE /* PlainObjectBase.h */; };
+		730471F616B72E1300A191AE /* Product.h in Headers */ = {isa = PBXBuildFile; fileRef = 730470F116B72E1200A191AE /* Product.h */; };
+		730471F716B72E1300A191AE /* ProductBase.h in Headers */ = {isa = PBXBuildFile; fileRef = 730470F216B72E1200A191AE /* ProductBase.h */; };
+		730471F816B72E1300A191AE /* CoeffBasedProduct.h in Headers */ = {isa = PBXBuildFile; fileRef = 730470F416B72E1200A191AE /* CoeffBasedProduct.h */; };
+		730471F916B72E1300A191AE /* GeneralBlockPanelKernel.h in Headers */ = {isa = PBXBuildFile; fileRef = 730470F516B72E1200A191AE /* GeneralBlockPanelKernel.h */; };
+		730471FA16B72E1300A191AE /* GeneralMatrixMatrix.h in Headers */ = {isa = PBXBuildFile; fileRef = 730470F616B72E1200A191AE /* GeneralMatrixMatrix.h */; };
+		730471FB16B72E1300A191AE /* GeneralMatrixMatrix_MKL.h in Headers */ = {isa = PBXBuildFile; fileRef = 730470F716B72E1200A191AE /* GeneralMatrixMatrix_MKL.h */; };
+		730471FC16B72E1300A191AE /* GeneralMatrixMatrixTriangular.h in Headers */ = {isa = PBXBuildFile; fileRef = 730470F816B72E1200A191AE /* GeneralMatrixMatrixTriangular.h */; };
+		730471FD16B72E1300A191AE /* GeneralMatrixMatrixTriangular_MKL.h in Headers */ = {isa = PBXBuildFile; fileRef = 730470F916B72E1200A191AE /* GeneralMatrixMatrixTriangular_MKL.h */; };
+		730471FE16B72E1300A191AE /* GeneralMatrixVector.h in Headers */ = {isa = PBXBuildFile; fileRef = 730470FA16B72E1200A191AE /* GeneralMatrixVector.h */; };
+		730471FF16B72E1300A191AE /* GeneralMatrixVector_MKL.h in Headers */ = {isa = PBXBuildFile; fileRef = 730470FB16B72E1200A191AE /* GeneralMatrixVector_MKL.h */; };
+		7304720016B72E1300A191AE /* Parallelizer.h in Headers */ = {isa = PBXBuildFile; fileRef = 730470FC16B72E1200A191AE /* Parallelizer.h */; };
+		7304720116B72E1300A191AE /* SelfadjointMatrixMatrix.h in Headers */ = {isa = PBXBuildFile; fileRef = 730470FD16B72E1200A191AE /* SelfadjointMatrixMatrix.h */; };
+		7304720216B72E1300A191AE /* SelfadjointMatrixMatrix_MKL.h in Headers */ = {isa = PBXBuildFile; fileRef = 730470FE16B72E1200A191AE /* SelfadjointMatrixMatrix_MKL.h */; };
+		7304720316B72E1300A191AE /* SelfadjointMatrixVector.h in Headers */ = {isa = PBXBuildFile; fileRef = 730470FF16B72E1200A191AE /* SelfadjointMatrixVector.h */; };
+		7304720416B72E1300A191AE /* SelfadjointMatrixVector_MKL.h in Headers */ = {isa = PBXBuildFile; fileRef = 7304710016B72E1200A191AE /* SelfadjointMatrixVector_MKL.h */; };
+		7304720516B72E1300A191AE /* SelfadjointProduct.h in Headers */ = {isa = PBXBuildFile; fileRef = 7304710116B72E1200A191AE /* SelfadjointProduct.h */; };
+		7304720616B72E1300A191AE /* SelfadjointRank2Update.h in Headers */ = {isa = PBXBuildFile; fileRef = 7304710216B72E1200A191AE /* SelfadjointRank2Update.h */; };
+		7304720716B72E1300A191AE /* TriangularMatrixMatrix.h in Headers */ = {isa = PBXBuildFile; fileRef = 7304710316B72E1200A191AE /* TriangularMatrixMatrix.h */; };
+		7304720816B72E1300A191AE /* TriangularMatrixMatrix_MKL.h in Headers */ = {isa = PBXBuildFile; fileRef = 7304710416B72E1200A191AE /* TriangularMatrixMatrix_MKL.h */; };
+		7304720916B72E1300A191AE /* TriangularMatrixVector.h in Headers */ = {isa = PBXBuildFile; fileRef = 7304710516B72E1200A191AE /* TriangularMatrixVector.h */; };
+		7304720A16B72E1300A191AE /* TriangularMatrixVector_MKL.h in Headers */ = {isa = PBXBuildFile; fileRef = 7304710616B72E1200A191AE /* TriangularMatrixVector_MKL.h */; };
+		7304720B16B72E1300A191AE /* TriangularSolverMatrix.h in Headers */ = {isa = PBXBuildFile; fileRef = 7304710716B72E1200A191AE /* TriangularSolverMatrix.h */; };
+		7304720C16B72E1300A191AE /* TriangularSolverMatrix_MKL.h in Headers */ = {isa = PBXBuildFile; fileRef = 7304710816B72E1200A191AE /* TriangularSolverMatrix_MKL.h */; };
+		7304720D16B72E1300A191AE /* TriangularSolverVector.h in Headers */ = {isa = PBXBuildFile; fileRef = 7304710916B72E1200A191AE /* TriangularSolverVector.h */; };
+		7304720E16B72E1300A191AE /* Random.h in Headers */ = {isa = PBXBuildFile; fileRef = 7304710A16B72E1200A191AE /* Random.h */; };
+		7304720F16B72E1300A191AE /* Redux.h in Headers */ = {isa = PBXBuildFile; fileRef = 7304710B16B72E1200A191AE /* Redux.h */; };
+		7304721016B72E1300A191AE /* Replicate.h in Headers */ = {isa = PBXBuildFile; fileRef = 7304710C16B72E1200A191AE /* Replicate.h */; };
+		7304721116B72E1300A191AE /* ReturnByValue.h in Headers */ = {isa = PBXBuildFile; fileRef = 7304710D16B72E1200A191AE /* ReturnByValue.h */; };
+		7304721216B72E1300A191AE /* Reverse.h in Headers */ = {isa = PBXBuildFile; fileRef = 7304710E16B72E1200A191AE /* Reverse.h */; };
+		7304721316B72E1300A191AE /* Select.h in Headers */ = {isa = PBXBuildFile; fileRef = 7304710F16B72E1200A191AE /* Select.h */; };
+		7304721416B72E1300A191AE /* SelfAdjointView.h in Headers */ = {isa = PBXBuildFile; fileRef = 7304711016B72E1200A191AE /* SelfAdjointView.h */; };
+		7304721516B72E1300A191AE /* SelfCwiseBinaryOp.h in Headers */ = {isa = PBXBuildFile; fileRef = 7304711116B72E1200A191AE /* SelfCwiseBinaryOp.h */; };
+		7304721616B72E1300A191AE /* SolveTriangular.h in Headers */ = {isa = PBXBuildFile; fileRef = 7304711216B72E1200A191AE /* SolveTriangular.h */; };
+		7304721716B72E1300A191AE /* StableNorm.h in Headers */ = {isa = PBXBuildFile; fileRef = 7304711316B72E1200A191AE /* StableNorm.h */; };
+		7304721816B72E1300A191AE /* Stride.h in Headers */ = {isa = PBXBuildFile; fileRef = 7304711416B72E1200A191AE /* Stride.h */; };
+		7304721916B72E1300A191AE /* Swap.h in Headers */ = {isa = PBXBuildFile; fileRef = 7304711516B72E1200A191AE /* Swap.h */; };
+		7304721A16B72E1300A191AE /* Transpose.h in Headers */ = {isa = PBXBuildFile; fileRef = 7304711616B72E1200A191AE /* Transpose.h */; };
+		7304721B16B72E1300A191AE /* Transpositions.h in Headers */ = {isa = PBXBuildFile; fileRef = 7304711716B72E1200A191AE /* Transpositions.h */; };
+		7304721C16B72E1300A191AE /* TriangularMatrix.h in Headers */ = {isa = PBXBuildFile; fileRef = 7304711816B72E1200A191AE /* TriangularMatrix.h */; };
+		7304721D16B72E1300A191AE /* BlasUtil.h in Headers */ = {isa = PBXBuildFile; fileRef = 7304711A16B72E1200A191AE /* BlasUtil.h */; };
+		7304721E16B72E1300A191AE /* Constants.h in Headers */ = {isa = PBXBuildFile; fileRef = 7304711B16B72E1200A191AE /* Constants.h */; };
+		7304721F16B72E1300A191AE /* DisableStupidWarnings.h in Headers */ = {isa = PBXBuildFile; fileRef = 7304711C16B72E1200A191AE /* DisableStupidWarnings.h */; };
+		7304722016B72E1300A191AE /* ForwardDeclarations.h in Headers */ = {isa = PBXBuildFile; fileRef = 7304711D16B72E1200A191AE /* ForwardDeclarations.h */; };
+		7304722116B72E1300A191AE /* Macros.h in Headers */ = {isa = PBXBuildFile; fileRef = 7304711E16B72E1200A191AE /* Macros.h */; };
+		7304722216B72E1300A191AE /* Memory.h in Headers */ = {isa = PBXBuildFile; fileRef = 7304711F16B72E1200A191AE /* Memory.h */; };
+		7304722316B72E1300A191AE /* Meta.h in Headers */ = {isa = PBXBuildFile; fileRef = 7304712016B72E1200A191AE /* Meta.h */; };
+		7304722416B72E1300A191AE /* MKL_support.h in Headers */ = {isa = PBXBuildFile; fileRef = 7304712116B72E1200A191AE /* MKL_support.h */; };
+		7304722516B72E1300A191AE /* NonMPL2.h in Headers */ = {isa = PBXBuildFile; fileRef = 7304712216B72E1200A191AE /* NonMPL2.h */; };
+		7304722616B72E1300A191AE /* ReenableStupidWarnings.h in Headers */ = {isa = PBXBuildFile; fileRef = 7304712316B72E1200A191AE /* ReenableStupidWarnings.h */; };
+		7304722716B72E1300A191AE /* StaticAssert.h in Headers */ = {isa = PBXBuildFile; fileRef = 7304712416B72E1200A191AE /* StaticAssert.h */; };
+		7304722816B72E1300A191AE /* XprHelper.h in Headers */ = {isa = PBXBuildFile; fileRef = 7304712516B72E1200A191AE /* XprHelper.h */; };
+		7304722916B72E1300A191AE /* VectorBlock.h in Headers */ = {isa = PBXBuildFile; fileRef = 7304712616B72E1200A191AE /* VectorBlock.h */; };
+		7304722A16B72E1300A191AE /* VectorwiseOp.h in Headers */ = {isa = PBXBuildFile; fileRef = 7304712716B72E1200A191AE /* VectorwiseOp.h */; };
+		7304722B16B72E1300A191AE /* Visitor.h in Headers */ = {isa = PBXBuildFile; fileRef = 7304712816B72E1200A191AE /* Visitor.h */; };
+		7304722C16B72E1300A191AE /* Block.h in Headers */ = {isa = PBXBuildFile; fileRef = 7304712A16B72E1200A191AE /* Block.h */; };
+		7304722D16B72E1300A191AE /* Cwise.h in Headers */ = {isa = PBXBuildFile; fileRef = 7304712B16B72E1200A191AE /* Cwise.h */; };
+		7304722E16B72E1300A191AE /* CwiseOperators.h in Headers */ = {isa = PBXBuildFile; fileRef = 7304712C16B72E1200A191AE /* CwiseOperators.h */; };
+		7304722F16B72E1300A191AE /* AlignedBox.h in Headers */ = {isa = PBXBuildFile; fileRef = 7304712E16B72E1200A191AE /* AlignedBox.h */; };
+		7304723016B72E1300A191AE /* All.h in Headers */ = {isa = PBXBuildFile; fileRef = 7304712F16B72E1200A191AE /* All.h */; };
+		7304723116B72E1300A191AE /* AngleAxis.h in Headers */ = {isa = PBXBuildFile; fileRef = 7304713016B72E1200A191AE /* AngleAxis.h */; };
+		7304723216B72E1300A191AE /* Hyperplane.h in Headers */ = {isa = PBXBuildFile; fileRef = 7304713116B72E1200A191AE /* Hyperplane.h */; };
+		7304723316B72E1300A191AE /* ParametrizedLine.h in Headers */ = {isa = PBXBuildFile; fileRef = 7304713216B72E1200A191AE /* ParametrizedLine.h */; };
+		7304723416B72E1300A191AE /* Quaternion.h in Headers */ = {isa = PBXBuildFile; fileRef = 7304713316B72E1200A191AE /* Quaternion.h */; };
+		7304723516B72E1300A191AE /* Rotation2D.h in Headers */ = {isa = PBXBuildFile; fileRef = 7304713416B72E1200A191AE /* Rotation2D.h */; };
+		7304723616B72E1300A191AE /* RotationBase.h in Headers */ = {isa = PBXBuildFile; fileRef = 7304713516B72E1200A191AE /* RotationBase.h */; };
+		7304723716B72E1300A191AE /* Scaling.h in Headers */ = {isa = PBXBuildFile; fileRef = 7304713616B72E1200A191AE /* Scaling.h */; };
+		7304723816B72E1300A191AE /* Transform.h in Headers */ = {isa = PBXBuildFile; fileRef = 7304713716B72E1200A191AE /* Transform.h */; };
+		7304723916B72E1300A191AE /* Translation.h in Headers */ = {isa = PBXBuildFile; fileRef = 7304713816B72E1200A191AE /* Translation.h */; };
+		7304723A16B72E1300A191AE /* Lazy.h in Headers */ = {isa = PBXBuildFile; fileRef = 7304713916B72E1200A191AE /* Lazy.h */; };
+		7304723B16B72E1300A191AE /* LeastSquares.h in Headers */ = {isa = PBXBuildFile; fileRef = 7304713A16B72E1200A191AE /* LeastSquares.h */; };
+		7304723C16B72E1300A191AE /* LU.h in Headers */ = {isa = PBXBuildFile; fileRef = 7304713B16B72E1200A191AE /* LU.h */; };
+		7304723D16B72E1300A191AE /* Macros.h in Headers */ = {isa = PBXBuildFile; fileRef = 7304713C16B72E1200A191AE /* Macros.h */; };
+		7304723E16B72E1300A191AE /* MathFunctions.h in Headers */ = {isa = PBXBuildFile; fileRef = 7304713D16B72E1200A191AE /* MathFunctions.h */; };
+		7304723F16B72E1300A191AE /* Memory.h in Headers */ = {isa = PBXBuildFile; fileRef = 7304713E16B72E1200A191AE /* Memory.h */; };
+		7304724016B72E1300A191AE /* Meta.h in Headers */ = {isa = PBXBuildFile; fileRef = 7304713F16B72E1200A191AE /* Meta.h */; };
+		7304724116B72E1300A191AE /* Minor.h in Headers */ = {isa = PBXBuildFile; fileRef = 7304714016B72E1200A191AE /* Minor.h */; };
+		7304724216B72E1300A191AE /* QR.h in Headers */ = {isa = PBXBuildFile; fileRef = 7304714116B72E1200A191AE /* QR.h */; };
+		7304724316B72E1300A191AE /* SVD.h in Headers */ = {isa = PBXBuildFile; fileRef = 7304714216B72E1200A191AE /* SVD.h */; };
+		7304724416B72E1300A191AE /* TriangularSolver.h in Headers */ = {isa = PBXBuildFile; fileRef = 7304714316B72E1200A191AE /* TriangularSolver.h */; };
+		7304724516B72E1300A191AE /* VectorBlock.h in Headers */ = {isa = PBXBuildFile; fileRef = 7304714416B72E1200A191AE /* VectorBlock.h */; };
+		7304724616B72E1300A191AE /* ComplexEigenSolver.h in Headers */ = {isa = PBXBuildFile; fileRef = 7304714616B72E1200A191AE /* ComplexEigenSolver.h */; };
+		7304724716B72E1300A191AE /* ComplexSchur.h in Headers */ = {isa = PBXBuildFile; fileRef = 7304714716B72E1200A191AE /* ComplexSchur.h */; };
+		7304724816B72E1300A191AE /* ComplexSchur_MKL.h in Headers */ = {isa = PBXBuildFile; fileRef = 7304714816B72E1200A191AE /* ComplexSchur_MKL.h */; };
+		7304724916B72E1300A191AE /* EigenSolver.h in Headers */ = {isa = PBXBuildFile; fileRef = 7304714916B72E1200A191AE /* EigenSolver.h */; };
+		7304724A16B72E1300A191AE /* GeneralizedSelfAdjointEigenSolver.h in Headers */ = {isa = PBXBuildFile; fileRef = 7304714A16B72E1200A191AE /* GeneralizedSelfAdjointEigenSolver.h */; };
+		7304724B16B72E1300A191AE /* HessenbergDecomposition.h in Headers */ = {isa = PBXBuildFile; fileRef = 7304714B16B72E1200A191AE /* HessenbergDecomposition.h */; };
+		7304724C16B72E1300A191AE /* MatrixBaseEigenvalues.h in Headers */ = {isa = PBXBuildFile; fileRef = 7304714C16B72E1200A191AE /* MatrixBaseEigenvalues.h */; };
+		7304724D16B72E1300A191AE /* RealSchur.h in Headers */ = {isa = PBXBuildFile; fileRef = 7304714D16B72E1200A191AE /* RealSchur.h */; };
+		7304724E16B72E1300A191AE /* RealSchur_MKL.h in Headers */ = {isa = PBXBuildFile; fileRef = 7304714E16B72E1200A191AE /* RealSchur_MKL.h */; };
+		7304724F16B72E1300A191AE /* SelfAdjointEigenSolver.h in Headers */ = {isa = PBXBuildFile; fileRef = 7304714F16B72E1200A191AE /* SelfAdjointEigenSolver.h */; };
+		7304725016B72E1300A191AE /* SelfAdjointEigenSolver_MKL.h in Headers */ = {isa = PBXBuildFile; fileRef = 7304715016B72E1200A191AE /* SelfAdjointEigenSolver_MKL.h */; };
+		7304725116B72E1300A191AE /* Tridiagonalization.h in Headers */ = {isa = PBXBuildFile; fileRef = 7304715116B72E1200A191AE /* Tridiagonalization.h */; };
+		7304725216B72E1300A191AE /* AlignedBox.h in Headers */ = {isa = PBXBuildFile; fileRef = 7304715316B72E1200A191AE /* AlignedBox.h */; };
+		7304725316B72E1300A191AE /* AngleAxis.h in Headers */ = {isa = PBXBuildFile; fileRef = 7304715416B72E1200A191AE /* AngleAxis.h */; };
+		7304725416B72E1300A191AE /* Geometry_SSE.h in Headers */ = {isa = PBXBuildFile; fileRef = 7304715616B72E1200A191AE /* Geometry_SSE.h */; };
+		7304725516B72E1300A191AE /* EulerAngles.h in Headers */ = {isa = PBXBuildFile; fileRef = 7304715716B72E1200A191AE /* EulerAngles.h */; };
+		7304725616B72E1300A191AE /* Homogeneous.h in Headers */ = {isa = PBXBuildFile; fileRef = 7304715816B72E1200A191AE /* Homogeneous.h */; };
+		7304725716B72E1300A191AE /* Hyperplane.h in Headers */ = {isa = PBXBuildFile; fileRef = 7304715916B72E1200A191AE /* Hyperplane.h */; };
+		7304725816B72E1300A191AE /* OrthoMethods.h in Headers */ = {isa = PBXBuildFile; fileRef = 7304715A16B72E1200A191AE /* OrthoMethods.h */; };
+		7304725916B72E1300A191AE /* ParametrizedLine.h in Headers */ = {isa = PBXBuildFile; fileRef = 7304715B16B72E1200A191AE /* ParametrizedLine.h */; };
+		7304725A16B72E1300A191AE /* Quaternion.h in Headers */ = {isa = PBXBuildFile; fileRef = 7304715C16B72E1200A191AE /* Quaternion.h */; };
+		7304725B16B72E1300A191AE /* Rotation2D.h in Headers */ = {isa = PBXBuildFile; fileRef = 7304715D16B72E1200A191AE /* Rotation2D.h */; };
+		7304725C16B72E1300A191AE /* RotationBase.h in Headers */ = {isa = PBXBuildFile; fileRef = 7304715E16B72E1200A191AE /* RotationBase.h */; };
+		7304725D16B72E1300A191AE /* Scaling.h in Headers */ = {isa = PBXBuildFile; fileRef = 7304715F16B72E1200A191AE /* Scaling.h */; };
+		7304725E16B72E1300A191AE /* Transform.h in Headers */ = {isa = PBXBuildFile; fileRef = 7304716016B72E1200A191AE /* Transform.h */; };
+		7304725F16B72E1300A191AE /* Translation.h in Headers */ = {isa = PBXBuildFile; fileRef = 7304716116B72E1200A191AE /* Translation.h */; };
+		7304726016B72E1300A191AE /* Umeyama.h in Headers */ = {isa = PBXBuildFile; fileRef = 7304716216B72E1200A191AE /* Umeyama.h */; };
+		7304726116B72E1300A191AE /* BlockHouseholder.h in Headers */ = {isa = PBXBuildFile; fileRef = 7304716416B72E1200A191AE /* BlockHouseholder.h */; };
+		7304726216B72E1300A191AE /* Householder.h in Headers */ = {isa = PBXBuildFile; fileRef = 7304716516B72E1200A191AE /* Householder.h */; };
+		7304726316B72E1300A191AE /* HouseholderSequence.h in Headers */ = {isa = PBXBuildFile; fileRef = 7304716616B72E1200A191AE /* HouseholderSequence.h */; };
+		7304726416B72E1300A191AE /* BasicPreconditioners.h in Headers */ = {isa = PBXBuildFile; fileRef = 7304716816B72E1200A191AE /* BasicPreconditioners.h */; };
+		7304726516B72E1300A191AE /* BiCGSTAB.h in Headers */ = {isa = PBXBuildFile; fileRef = 7304716916B72E1200A191AE /* BiCGSTAB.h */; };
+		7304726616B72E1300A191AE /* ConjugateGradient.h in Headers */ = {isa = PBXBuildFile; fileRef = 7304716A16B72E1200A191AE /* ConjugateGradient.h */; };
+		7304726716B72E1300A191AE /* IncompleteLUT.h in Headers */ = {isa = PBXBuildFile; fileRef = 7304716B16B72E1200A191AE /* IncompleteLUT.h */; };
+		7304726816B72E1300A191AE /* IterativeSolverBase.h in Headers */ = {isa = PBXBuildFile; fileRef = 7304716C16B72E1200A191AE /* IterativeSolverBase.h */; };
+		7304726916B72E1300A191AE /* Jacobi.h in Headers */ = {isa = PBXBuildFile; fileRef = 7304716E16B72E1200A191AE /* Jacobi.h */; };
+		7304726A16B72E1300A191AE /* Inverse_SSE.h in Headers */ = {isa = PBXBuildFile; fileRef = 7304717116B72E1200A191AE /* Inverse_SSE.h */; };
+		7304726B16B72E1300A191AE /* Determinant.h in Headers */ = {isa = PBXBuildFile; fileRef = 7304717216B72E1200A191AE /* Determinant.h */; };
+		7304726C16B72E1300A191AE /* FullPivLU.h in Headers */ = {isa = PBXBuildFile; fileRef = 7304717316B72E1200A191AE /* FullPivLU.h */; };
+		7304726D16B72E1300A191AE /* Inverse.h in Headers */ = {isa = PBXBuildFile; fileRef = 7304717416B72E1200A191AE /* Inverse.h */; };
+		7304726E16B72E1300A191AE /* PartialPivLU.h in Headers */ = {isa = PBXBuildFile; fileRef = 7304717516B72E1200A191AE /* PartialPivLU.h */; };
+		7304726F16B72E1300A191AE /* PartialPivLU_MKL.h in Headers */ = {isa = PBXBuildFile; fileRef = 7304717616B72E1200A191AE /* PartialPivLU_MKL.h */; };
+		7304727016B72E1300A191AE /* blas.h in Headers */ = {isa = PBXBuildFile; fileRef = 7304717816B72E1200A191AE /* blas.h */; };
+		7304727116B72E1300A191AE /* Image.h in Headers */ = {isa = PBXBuildFile; fileRef = 7304717916B72E1200A191AE /* Image.h */; };
+		7304727216B72E1300A191AE /* Kernel.h in Headers */ = {isa = PBXBuildFile; fileRef = 7304717A16B72E1200A191AE /* Kernel.h */; };
+		7304727316B72E1300A191AE /* Solve.h in Headers */ = {isa = PBXBuildFile; fileRef = 7304717B16B72E1200A191AE /* Solve.h */; };
+		7304727416B72E1300A191AE /* SparseSolve.h in Headers */ = {isa = PBXBuildFile; fileRef = 7304717C16B72E1200A191AE /* SparseSolve.h */; };
+		7304727516B72E1300A191AE /* Amd.h in Headers */ = {isa = PBXBuildFile; fileRef = 7304717E16B72E1200A191AE /* Amd.h */; };
+		7304727616B72E1300A191AE /* PardisoSupport.h in Headers */ = {isa = PBXBuildFile; fileRef = 7304718016B72E1200A191AE /* PardisoSupport.h */; };
+		7304727716B72E1300A191AE /* PaStiXSupport.h in Headers */ = {isa = PBXBuildFile; fileRef = 7304718216B72E1200A191AE /* PaStiXSupport.h */; };
+		7304727816B72E1300A191AE /* ArrayCwiseBinaryOps.h in Headers */ = {isa = PBXBuildFile; fileRef = 7304718416B72E1200A191AE /* ArrayCwiseBinaryOps.h */; };
+		7304727916B72E1300A191AE /* ArrayCwiseUnaryOps.h in Headers */ = {isa = PBXBuildFile; fileRef = 7304718516B72E1200A191AE /* ArrayCwiseUnaryOps.h */; };
+		7304727A16B72E1300A191AE /* BlockMethods.h in Headers */ = {isa = PBXBuildFile; fileRef = 7304718616B72E1200A191AE /* BlockMethods.h */; };
+		7304727B16B72E1300A191AE /* CommonCwiseBinaryOps.h in Headers */ = {isa = PBXBuildFile; fileRef = 7304718716B72E1200A191AE /* CommonCwiseBinaryOps.h */; };
+		7304727C16B72E1300A191AE /* CommonCwiseUnaryOps.h in Headers */ = {isa = PBXBuildFile; fileRef = 7304718816B72E1200A191AE /* CommonCwiseUnaryOps.h */; };
+		7304727D16B72E1300A191AE /* MatrixCwiseBinaryOps.h in Headers */ = {isa = PBXBuildFile; fileRef = 7304718916B72E1200A191AE /* MatrixCwiseBinaryOps.h */; };
+		7304727E16B72E1300A191AE /* MatrixCwiseUnaryOps.h in Headers */ = {isa = PBXBuildFile; fileRef = 7304718A16B72E1200A191AE /* MatrixCwiseUnaryOps.h */; };
+		7304727F16B72E1300A191AE /* ColPivHouseholderQR.h in Headers */ = {isa = PBXBuildFile; fileRef = 7304718C16B72E1200A191AE /* ColPivHouseholderQR.h */; };
+		7304728016B72E1300A191AE /* ColPivHouseholderQR_MKL.h in Headers */ = {isa = PBXBuildFile; fileRef = 7304718D16B72E1200A191AE /* ColPivHouseholderQR_MKL.h */; };
+		7304728116B72E1300A191AE /* FullPivHouseholderQR.h in Headers */ = {isa = PBXBuildFile; fileRef = 7304718E16B72E1200A191AE /* FullPivHouseholderQR.h */; };
+		7304728216B72E1300A191AE /* HouseholderQR.h in Headers */ = {isa = PBXBuildFile; fileRef = 7304718F16B72E1200A191AE /* HouseholderQR.h */; };
+		7304728316B72E1300A191AE /* HouseholderQR_MKL.h in Headers */ = {isa = PBXBuildFile; fileRef = 7304719016B72E1200A191AE /* HouseholderQR_MKL.h */; };
+		7304728416B72E1300A191AE /* SimplicialCholesky.h in Headers */ = {isa = PBXBuildFile; fileRef = 7304719216B72E1200A191AE /* SimplicialCholesky.h */; };
+		7304728516B72E1300A191AE /* AmbiVector.h in Headers */ = {isa = PBXBuildFile; fileRef = 7304719416B72E1200A191AE /* AmbiVector.h */; };
+		7304728616B72E1300A191AE /* CompressedStorage.h in Headers */ = {isa = PBXBuildFile; fileRef = 7304719516B72E1200A191AE /* CompressedStorage.h */; };
+		7304728716B72E1300A191AE /* ConservativeSparseSparseProduct.h in Headers */ = {isa = PBXBuildFile; fileRef = 7304719616B72E1200A191AE /* ConservativeSparseSparseProduct.h */; };
+		7304728816B72E1300A191AE /* CoreIterators.h in Headers */ = {isa = PBXBuildFile; fileRef = 7304719716B72E1200A191AE /* CoreIterators.h */; };
+		7304728916B72E1300A191AE /* MappedSparseMatrix.h in Headers */ = {isa = PBXBuildFile; fileRef = 7304719816B72E1200A191AE /* MappedSparseMatrix.h */; };
+		7304728A16B72E1300A191AE /* SparseAssign.h in Headers */ = {isa = PBXBuildFile; fileRef = 7304719916B72E1200A191AE /* SparseAssign.h */; };
+		7304728B16B72E1300A191AE /* SparseBlock.h in Headers */ = {isa = PBXBuildFile; fileRef = 7304719A16B72E1200A191AE /* SparseBlock.h */; };
+		7304728C16B72E1300A191AE /* SparseCwiseBinaryOp.h in Headers */ = {isa = PBXBuildFile; fileRef = 7304719B16B72E1200A191AE /* SparseCwiseBinaryOp.h */; };
+		7304728D16B72E1300A191AE /* SparseCwiseUnaryOp.h in Headers */ = {isa = PBXBuildFile; fileRef = 7304719C16B72E1200A191AE /* SparseCwiseUnaryOp.h */; };
+		7304728E16B72E1300A191AE /* SparseDenseProduct.h in Headers */ = {isa = PBXBuildFile; fileRef = 7304719D16B72E1200A191AE /* SparseDenseProduct.h */; };
+		7304728F16B72E1300A191AE /* SparseDiagonalProduct.h in Headers */ = {isa = PBXBuildFile; fileRef = 7304719E16B72E1200A191AE /* SparseDiagonalProduct.h */; };
+		7304729016B72E1300A191AE /* SparseDot.h in Headers */ = {isa = PBXBuildFile; fileRef = 7304719F16B72E1200A191AE /* SparseDot.h */; };
+		7304729116B72E1300A191AE /* SparseFuzzy.h in Headers */ = {isa = PBXBuildFile; fileRef = 730471A016B72E1200A191AE /* SparseFuzzy.h */; };
+		7304729216B72E1300A191AE /* SparseMatrix.h in Headers */ = {isa = PBXBuildFile; fileRef = 730471A116B72E1200A191AE /* SparseMatrix.h */; };
+		7304729316B72E1300A191AE /* SparseMatrixBase.h in Headers */ = {isa = PBXBuildFile; fileRef = 730471A216B72E1200A191AE /* SparseMatrixBase.h */; };
+		7304729416B72E1300A191AE /* SparsePermutation.h in Headers */ = {isa = PBXBuildFile; fileRef = 730471A316B72E1200A191AE /* SparsePermutation.h */; };
+		7304729516B72E1300A191AE /* SparseProduct.h in Headers */ = {isa = PBXBuildFile; fileRef = 730471A416B72E1200A191AE /* SparseProduct.h */; };
+		7304729616B72E1300A191AE /* SparseRedux.h in Headers */ = {isa = PBXBuildFile; fileRef = 730471A516B72E1200A191AE /* SparseRedux.h */; };
+		7304729716B72E1300A191AE /* SparseSelfAdjointView.h in Headers */ = {isa = PBXBuildFile; fileRef = 730471A616B72E1200A191AE /* SparseSelfAdjointView.h */; };
+		7304729816B72E1300A191AE /* SparseSparseProductWithPruning.h in Headers */ = {isa = PBXBuildFile; fileRef = 730471A716B72E1200A191AE /* SparseSparseProductWithPruning.h */; };
+		7304729916B72E1300A191AE /* SparseTranspose.h in Headers */ = {isa = PBXBuildFile; fileRef = 730471A816B72E1200A191AE /* SparseTranspose.h */; };
+		7304729A16B72E1300A191AE /* SparseTriangularView.h in Headers */ = {isa = PBXBuildFile; fileRef = 730471A916B72E1200A191AE /* SparseTriangularView.h */; };
+		7304729B16B72E1300A191AE /* SparseUtil.h in Headers */ = {isa = PBXBuildFile; fileRef = 730471AA16B72E1200A191AE /* SparseUtil.h */; };
+		7304729C16B72E1300A191AE /* SparseVector.h in Headers */ = {isa = PBXBuildFile; fileRef = 730471AB16B72E1200A191AE /* SparseVector.h */; };
+		7304729D16B72E1300A191AE /* SparseView.h in Headers */ = {isa = PBXBuildFile; fileRef = 730471AC16B72E1200A191AE /* SparseView.h */; };
+		7304729E16B72E1300A191AE /* TriangularSolver.h in Headers */ = {isa = PBXBuildFile; fileRef = 730471AD16B72E1200A191AE /* TriangularSolver.h */; };
+		7304729F16B72E1300A191AE /* details.h in Headers */ = {isa = PBXBuildFile; fileRef = 730471AF16B72E1200A191AE /* details.h */; };
+		730472A016B72E1300A191AE /* StdDeque.h in Headers */ = {isa = PBXBuildFile; fileRef = 730471B016B72E1200A191AE /* StdDeque.h */; };
+		730472A116B72E1300A191AE /* StdList.h in Headers */ = {isa = PBXBuildFile; fileRef = 730471B116B72E1200A191AE /* StdList.h */; };
+		730472A216B72E1300A191AE /* StdVector.h in Headers */ = {isa = PBXBuildFile; fileRef = 730471B216B72E1200A191AE /* StdVector.h */; };
+		730472A316B72E1300A191AE /* SuperLUSupport.h in Headers */ = {isa = PBXBuildFile; fileRef = 730471B416B72E1200A191AE /* SuperLUSupport.h */; };
+		730472A416B72E1300A191AE /* JacobiSVD.h in Headers */ = {isa = PBXBuildFile; fileRef = 730471B616B72E1200A191AE /* JacobiSVD.h */; };
+		730472A516B72E1300A191AE /* JacobiSVD_MKL.h in Headers */ = {isa = PBXBuildFile; fileRef = 730471B716B72E1200A191AE /* JacobiSVD_MKL.h */; };
+		730472A616B72E1300A191AE /* UpperBidiagonalization.h in Headers */ = {isa = PBXBuildFile; fileRef = 730471B816B72E1200A191AE /* UpperBidiagonalization.h */; };
+		730472A716B72E1300A191AE /* UmfPackSupport.h in Headers */ = {isa = PBXBuildFile; fileRef = 730471BA16B72E1200A191AE /* UmfPackSupport.h */; };
 		7316FA2D15C546A30024F084 /* textio.h in Headers */ = {isa = PBXBuildFile; fileRef = 7316FA2C15C546A30024F084 /* textio.h */; };
 		7316FA3015C546B20024F084 /* mpi.h in Headers */ = {isa = PBXBuildFile; fileRef = 7316FA2F15C546B20024F084 /* mpi.h */; };
 		7316FA3315C546E90024F084 /* mpi.cpp in Sources */ = {isa = PBXBuildFile; fileRef = 7316FA3115C546E90024F084 /* mpi.cpp */; };
@@ -94,6 +323,271 @@
 		73011C5C1423E30100509B7B /* move.h */ = {isa = PBXFileReference; explicitFileType = sourcecode.cpp.h; fileEncoding = 4; path = move.h; sourceTree = "<group>"; };
 		73011C5D1423E30100509B7B /* potentials.h */ = {isa = PBXFileReference; explicitFileType = sourcecode.cpp.h; fileEncoding = 4; path = potentials.h; sourceTree = "<group>"; };
 		73011C5E1423E30100509B7B /* topology.h */ = {isa = PBXFileReference; explicitFileType = sourcecode.cpp.h; fileEncoding = 4; path = topology.h; sourceTree = "<group>"; };
+		7304709916B72E1200A191AE /* Array */ = {isa = PBXFileReference; fileEncoding = 4; lastKnownFileType = text; path = Array; sourceTree = "<group>"; };
+		7304709A16B72E1200A191AE /* Cholesky */ = {isa = PBXFileReference; fileEncoding = 4; lastKnownFileType = text; path = Cholesky; sourceTree = "<group>"; };
+		7304709B16B72E1200A191AE /* CholmodSupport */ = {isa = PBXFileReference; fileEncoding = 4; lastKnownFileType = text; path = CholmodSupport; sourceTree = "<group>"; };
+		7304709C16B72E1200A191AE /* COPYING.BSD */ = {isa = PBXFileReference; fileEncoding = 4; lastKnownFileType = text; path = COPYING.BSD; sourceTree = "<group>"; };
+		7304709D16B72E1200A191AE /* COPYING.GPL */ = {isa = PBXFileReference; fileEncoding = 4; lastKnownFileType = text; path = COPYING.GPL; sourceTree = "<group>"; };
+		7304709E16B72E1200A191AE /* COPYING.LGPL */ = {isa = PBXFileReference; fileEncoding = 4; lastKnownFileType = text; path = COPYING.LGPL; sourceTree = "<group>"; };
+		7304709F16B72E1200A191AE /* COPYING.MINPACK */ = {isa = PBXFileReference; fileEncoding = 4; lastKnownFileType = text; path = COPYING.MINPACK; sourceTree = "<group>"; };
+		730470A016B72E1200A191AE /* COPYING.MPL2 */ = {isa = PBXFileReference; fileEncoding = 4; lastKnownFileType = text; path = COPYING.MPL2; sourceTree = "<group>"; };
+		730470A116B72E1200A191AE /* COPYING.README */ = {isa = PBXFileReference; fileEncoding = 4; lastKnownFileType = text; path = COPYING.README; sourceTree = "<group>"; };
+		730470A216B72E1200A191AE /* Core */ = {isa = PBXFileReference; fileEncoding = 4; lastKnownFileType = text; path = Core; sourceTree = "<group>"; };
+		730470A316B72E1200A191AE /* Dense */ = {isa = PBXFileReference; fileEncoding = 4; lastKnownFileType = text; path = Dense; sourceTree = "<group>"; };
+		730470A416B72E1200A191AE /* Eigen */ = {isa = PBXFileReference; fileEncoding = 4; lastKnownFileType = text; path = Eigen; sourceTree = "<group>"; };
+		730470A516B72E1200A191AE /* Eigen2Support */ = {isa = PBXFileReference; fileEncoding = 4; lastKnownFileType = text; path = Eigen2Support; sourceTree = "<group>"; };
+		730470A616B72E1200A191AE /* Eigenvalues */ = {isa = PBXFileReference; fileEncoding = 4; lastKnownFileType = text; path = Eigenvalues; sourceTree = "<group>"; };
+		730470A716B72E1200A191AE /* Geometry */ = {isa = PBXFileReference; fileEncoding = 4; lastKnownFileType = text; path = Geometry; sourceTree = "<group>"; };
+		730470A816B72E1200A191AE /* Householder */ = {isa = PBXFileReference; fileEncoding = 4; lastKnownFileType = text; path = Householder; sourceTree = "<group>"; };
+		730470A916B72E1200A191AE /* IterativeLinearSolvers */ = {isa = PBXFileReference; fileEncoding = 4; lastKnownFileType = text; path = IterativeLinearSolvers; sourceTree = "<group>"; };
+		730470AA16B72E1200A191AE /* Jacobi */ = {isa = PBXFileReference; fileEncoding = 4; lastKnownFileType = text; path = Jacobi; sourceTree = "<group>"; };
+		730470AB16B72E1200A191AE /* LeastSquares */ = {isa = PBXFileReference; fileEncoding = 4; lastKnownFileType = text; path = LeastSquares; sourceTree = "<group>"; };
+		730470AC16B72E1200A191AE /* LU */ = {isa = PBXFileReference; fileEncoding = 4; lastKnownFileType = text; path = LU; sourceTree = "<group>"; };
+		730470AD16B72E1200A191AE /* OrderingMethods */ = {isa = PBXFileReference; fileEncoding = 4; lastKnownFileType = text; path = OrderingMethods; sourceTree = "<group>"; };
+		730470AE16B72E1200A191AE /* PardisoSupport */ = {isa = PBXFileReference; fileEncoding = 4; lastKnownFileType = text; path = PardisoSupport; sourceTree = "<group>"; };
+		730470AF16B72E1200A191AE /* PaStiXSupport */ = {isa = PBXFileReference; fileEncoding = 4; lastKnownFileType = text; path = PaStiXSupport; sourceTree = "<group>"; };
+		730470B016B72E1200A191AE /* QR */ = {isa = PBXFileReference; fileEncoding = 4; lastKnownFileType = text; path = QR; sourceTree = "<group>"; };
+		730470B116B72E1200A191AE /* QtAlignedMalloc */ = {isa = PBXFileReference; fileEncoding = 4; lastKnownFileType = text; path = QtAlignedMalloc; sourceTree = "<group>"; };
+		730470B216B72E1200A191AE /* Sparse */ = {isa = PBXFileReference; fileEncoding = 4; lastKnownFileType = text; path = Sparse; sourceTree = "<group>"; };
+		730470B316B72E1200A191AE /* SparseCholesky */ = {isa = PBXFileReference; fileEncoding = 4; lastKnownFileType = text; path = SparseCholesky; sourceTree = "<group>"; };
+		730470B416B72E1200A191AE /* SparseCore */ = {isa = PBXFileReference; fileEncoding = 4; lastKnownFileType = text; path = SparseCore; sourceTree = "<group>"; };
+		730470B716B72E1200A191AE /* LDLT.h */ = {isa = PBXFileReference; fileEncoding = 4; lastKnownFileType = sourcecode.c.h; path = LDLT.h; sourceTree = "<group>"; };
+		730470B816B72E1200A191AE /* LLT.h */ = {isa = PBXFileReference; fileEncoding = 4; lastKnownFileType = sourcecode.c.h; path = LLT.h; sourceTree = "<group>"; };
+		730470B916B72E1200A191AE /* LLT_MKL.h */ = {isa = PBXFileReference; fileEncoding = 4; lastKnownFileType = sourcecode.c.h; path = LLT_MKL.h; sourceTree = "<group>"; };
+		730470BB16B72E1200A191AE /* CholmodSupport.h */ = {isa = PBXFileReference; fileEncoding = 4; lastKnownFileType = sourcecode.c.h; path = CholmodSupport.h; sourceTree = "<group>"; };
+		730470BF16B72E1200A191AE /* Complex.h */ = {isa = PBXFileReference; fileEncoding = 4; lastKnownFileType = sourcecode.c.h; path = Complex.h; sourceTree = "<group>"; };
+		730470C016B72E1200A191AE /* PacketMath.h */ = {isa = PBXFileReference; fileEncoding = 4; lastKnownFileType = sourcecode.c.h; path = PacketMath.h; sourceTree = "<group>"; };
+		730470C216B72E1200A191AE /* Settings.h */ = {isa = PBXFileReference; fileEncoding = 4; lastKnownFileType = sourcecode.c.h; path = Settings.h; sourceTree = "<group>"; };
+		730470C416B72E1200A191AE /* Complex.h */ = {isa = PBXFileReference; fileEncoding = 4; lastKnownFileType = sourcecode.c.h; path = Complex.h; sourceTree = "<group>"; };
+		730470C516B72E1200A191AE /* PacketMath.h */ = {isa = PBXFileReference; fileEncoding = 4; lastKnownFileType = sourcecode.c.h; path = PacketMath.h; sourceTree = "<group>"; };
+		730470C716B72E1200A191AE /* Complex.h */ = {isa = PBXFileReference; fileEncoding = 4; lastKnownFileType = sourcecode.c.h; path = Complex.h; sourceTree = "<group>"; };
+		730470C816B72E1200A191AE /* MathFunctions.h */ = {isa = PBXFileReference; fileEncoding = 4; lastKnownFileType = sourcecode.c.h; path = MathFunctions.h; sourceTree = "<group>"; };
+		730470C916B72E1200A191AE /* PacketMath.h */ = {isa = PBXFileReference; fileEncoding = 4; lastKnownFileType = sourcecode.c.h; path = PacketMath.h; sourceTree = "<group>"; };
+		730470CA16B72E1200A191AE /* Array.h */ = {isa = PBXFileReference; fileEncoding = 4; lastKnownFileType = sourcecode.c.h; path = Array.h; sourceTree = "<group>"; };
+		730470CB16B72E1200A191AE /* ArrayBase.h */ = {isa = PBXFileReference; fileEncoding = 4; lastKnownFileType = sourcecode.c.h; path = ArrayBase.h; sourceTree = "<group>"; };
+		730470CC16B72E1200A191AE /* ArrayWrapper.h */ = {isa = PBXFileReference; fileEncoding = 4; lastKnownFileType = sourcecode.c.h; path = ArrayWrapper.h; sourceTree = "<group>"; };
+		730470CD16B72E1200A191AE /* Assign.h */ = {isa = PBXFileReference; fileEncoding = 4; lastKnownFileType = sourcecode.c.h; path = Assign.h; sourceTree = "<group>"; };
+		730470CE16B72E1200A191AE /* Assign_MKL.h */ = {isa = PBXFileReference; fileEncoding = 4; lastKnownFileType = sourcecode.c.h; path = Assign_MKL.h; sourceTree = "<group>"; };
+		730470CF16B72E1200A191AE /* BandMatrix.h */ = {isa = PBXFileReference; fileEncoding = 4; lastKnownFileType = sourcecode.c.h; path = BandMatrix.h; sourceTree = "<group>"; };
+		730470D016B72E1200A191AE /* Block.h */ = {isa = PBXFileReference; fileEncoding = 4; lastKnownFileType = sourcecode.c.h; path = Block.h; sourceTree = "<group>"; };
+		730470D116B72E1200A191AE /* BooleanRedux.h */ = {isa = PBXFileReference; fileEncoding = 4; lastKnownFileType = sourcecode.c.h; path = BooleanRedux.h; sourceTree = "<group>"; };
+		730470D216B72E1200A191AE /* CommaInitializer.h */ = {isa = PBXFileReference; fileEncoding = 4; lastKnownFileType = sourcecode.c.h; path = CommaInitializer.h; sourceTree = "<group>"; };
+		730470D316B72E1200A191AE /* CwiseBinaryOp.h */ = {isa = PBXFileReference; fileEncoding = 4; lastKnownFileType = sourcecode.c.h; path = CwiseBinaryOp.h; sourceTree = "<group>"; };
+		730470D416B72E1200A191AE /* CwiseNullaryOp.h */ = {isa = PBXFileReference; fileEncoding = 4; lastKnownFileType = sourcecode.c.h; path = CwiseNullaryOp.h; sourceTree = "<group>"; };
+		730470D516B72E1200A191AE /* CwiseUnaryOp.h */ = {isa = PBXFileReference; fileEncoding = 4; lastKnownFileType = sourcecode.c.h; path = CwiseUnaryOp.h; sourceTree = "<group>"; };
+		730470D616B72E1200A191AE /* CwiseUnaryView.h */ = {isa = PBXFileReference; fileEncoding = 4; lastKnownFileType = sourcecode.c.h; path = CwiseUnaryView.h; sourceTree = "<group>"; };
+		730470D716B72E1200A191AE /* DenseBase.h */ = {isa = PBXFileReference; fileEncoding = 4; lastKnownFileType = sourcecode.c.h; path = DenseBase.h; sourceTree = "<group>"; };
+		730470D816B72E1200A191AE /* DenseCoeffsBase.h */ = {isa = PBXFileReference; fileEncoding = 4; lastKnownFileType = sourcecode.c.h; path = DenseCoeffsBase.h; sourceTree = "<group>"; };
+		730470D916B72E1200A191AE /* DenseStorage.h */ = {isa = PBXFileReference; fileEncoding = 4; lastKnownFileType = sourcecode.c.h; path = DenseStorage.h; sourceTree = "<group>"; };
+		730470DA16B72E1200A191AE /* Diagonal.h */ = {isa = PBXFileReference; fileEncoding = 4; lastKnownFileType = sourcecode.c.h; path = Diagonal.h; sourceTree = "<group>"; };
+		730470DB16B72E1200A191AE /* DiagonalMatrix.h */ = {isa = PBXFileReference; fileEncoding = 4; lastKnownFileType = sourcecode.c.h; path = DiagonalMatrix.h; sourceTree = "<group>"; };
+		730470DC16B72E1200A191AE /* DiagonalProduct.h */ = {isa = PBXFileReference; fileEncoding = 4; lastKnownFileType = sourcecode.c.h; path = DiagonalProduct.h; sourceTree = "<group>"; };
+		730470DD16B72E1200A191AE /* Dot.h */ = {isa = PBXFileReference; fileEncoding = 4; lastKnownFileType = sourcecode.c.h; path = Dot.h; sourceTree = "<group>"; };
+		730470DE16B72E1200A191AE /* EigenBase.h */ = {isa = PBXFileReference; fileEncoding = 4; lastKnownFileType = sourcecode.c.h; path = EigenBase.h; sourceTree = "<group>"; };
+		730470DF16B72E1200A191AE /* Flagged.h */ = {isa = PBXFileReference; fileEncoding = 4; lastKnownFileType = sourcecode.c.h; path = Flagged.h; sourceTree = "<group>"; };
+		730470E016B72E1200A191AE /* ForceAlignedAccess.h */ = {isa = PBXFileReference; fileEncoding = 4; lastKnownFileType = sourcecode.c.h; path = ForceAlignedAccess.h; sourceTree = "<group>"; };
+		730470E116B72E1200A191AE /* Functors.h */ = {isa = PBXFileReference; fileEncoding = 4; lastKnownFileType = sourcecode.c.h; path = Functors.h; sourceTree = "<group>"; };
+		730470E216B72E1200A191AE /* Fuzzy.h */ = {isa = PBXFileReference; fileEncoding = 4; lastKnownFileType = sourcecode.c.h; path = Fuzzy.h; sourceTree = "<group>"; };
+		730470E316B72E1200A191AE /* GeneralProduct.h */ = {isa = PBXFileReference; fileEncoding = 4; lastKnownFileType = sourcecode.c.h; path = GeneralProduct.h; sourceTree = "<group>"; };
+		730470E416B72E1200A191AE /* GenericPacketMath.h */ = {isa = PBXFileReference; fileEncoding = 4; lastKnownFileType = sourcecode.c.h; path = GenericPacketMath.h; sourceTree = "<group>"; };
+		730470E516B72E1200A191AE /* GlobalFunctions.h */ = {isa = PBXFileReference; fileEncoding = 4; lastKnownFileType = sourcecode.c.h; path = GlobalFunctions.h; sourceTree = "<group>"; };
+		730470E616B72E1200A191AE /* IO.h */ = {isa = PBXFileReference; fileEncoding = 4; lastKnownFileType = sourcecode.c.h; path = IO.h; sourceTree = "<group>"; };
+		730470E716B72E1200A191AE /* Map.h */ = {isa = PBXFileReference; fileEncoding = 4; lastKnownFileType = sourcecode.c.h; path = Map.h; sourceTree = "<group>"; };
+		730470E816B72E1200A191AE /* MapBase.h */ = {isa = PBXFileReference; fileEncoding = 4; lastKnownFileType = sourcecode.c.h; path = MapBase.h; sourceTree = "<group>"; };
+		730470E916B72E1200A191AE /* MathFunctions.h */ = {isa = PBXFileReference; fileEncoding = 4; lastKnownFileType = sourcecode.c.h; path = MathFunctions.h; sourceTree = "<group>"; };
+		730470EA16B72E1200A191AE /* Matrix.h */ = {isa = PBXFileReference; fileEncoding = 4; lastKnownFileType = sourcecode.c.h; path = Matrix.h; sourceTree = "<group>"; };
+		730470EB16B72E1200A191AE /* MatrixBase.h */ = {isa = PBXFileReference; fileEncoding = 4; lastKnownFileType = sourcecode.c.h; path = MatrixBase.h; sourceTree = "<group>"; };
+		730470EC16B72E1200A191AE /* NestByValue.h */ = {isa = PBXFileReference; fileEncoding = 4; lastKnownFileType = sourcecode.c.h; path = NestByValue.h; sourceTree = "<group>"; };
+		730470ED16B72E1200A191AE /* NoAlias.h */ = {isa = PBXFileReference; fileEncoding = 4; lastKnownFileType = sourcecode.c.h; path = NoAlias.h; sourceTree = "<group>"; };
+		730470EE16B72E1200A191AE /* NumTraits.h */ = {isa = PBXFileReference; fileEncoding = 4; lastKnownFileType = sourcecode.c.h; path = NumTraits.h; sourceTree = "<group>"; };
+		730470EF16B72E1200A191AE /* PermutationMatrix.h */ = {isa = PBXFileReference; fileEncoding = 4; lastKnownFileType = sourcecode.c.h; path = PermutationMatrix.h; sourceTree = "<group>"; };
+		730470F016B72E1200A191AE /* PlainObjectBase.h */ = {isa = PBXFileReference; fileEncoding = 4; lastKnownFileType = sourcecode.c.h; path = PlainObjectBase.h; sourceTree = "<group>"; };
+		730470F116B72E1200A191AE /* Product.h */ = {isa = PBXFileReference; fileEncoding = 4; lastKnownFileType = sourcecode.c.h; path = Product.h; sourceTree = "<group>"; };
+		730470F216B72E1200A191AE /* ProductBase.h */ = {isa = PBXFileReference; fileEncoding = 4; lastKnownFileType = sourcecode.c.h; path = ProductBase.h; sourceTree = "<group>"; };
+		730470F416B72E1200A191AE /* CoeffBasedProduct.h */ = {isa = PBXFileReference; fileEncoding = 4; lastKnownFileType = sourcecode.c.h; path = CoeffBasedProduct.h; sourceTree = "<group>"; };
+		730470F516B72E1200A191AE /* GeneralBlockPanelKernel.h */ = {isa = PBXFileReference; fileEncoding = 4; lastKnownFileType = sourcecode.c.h; path = GeneralBlockPanelKernel.h; sourceTree = "<group>"; };
+		730470F616B72E1200A191AE /* GeneralMatrixMatrix.h */ = {isa = PBXFileReference; fileEncoding = 4; lastKnownFileType = sourcecode.c.h; path = GeneralMatrixMatrix.h; sourceTree = "<group>"; };
+		730470F716B72E1200A191AE /* GeneralMatrixMatrix_MKL.h */ = {isa = PBXFileReference; fileEncoding = 4; lastKnownFileType = sourcecode.c.h; path = GeneralMatrixMatrix_MKL.h; sourceTree = "<group>"; };
+		730470F816B72E1200A191AE /* GeneralMatrixMatrixTriangular.h */ = {isa = PBXFileReference; fileEncoding = 4; lastKnownFileType = sourcecode.c.h; path = GeneralMatrixMatrixTriangular.h; sourceTree = "<group>"; };
+		730470F916B72E1200A191AE /* GeneralMatrixMatrixTriangular_MKL.h */ = {isa = PBXFileReference; fileEncoding = 4; lastKnownFileType = sourcecode.c.h; path = GeneralMatrixMatrixTriangular_MKL.h; sourceTree = "<group>"; };
+		730470FA16B72E1200A191AE /* GeneralMatrixVector.h */ = {isa = PBXFileReference; fileEncoding = 4; lastKnownFileType = sourcecode.c.h; path = GeneralMatrixVector.h; sourceTree = "<group>"; };
+		730470FB16B72E1200A191AE /* GeneralMatrixVector_MKL.h */ = {isa = PBXFileReference; fileEncoding = 4; lastKnownFileType = sourcecode.c.h; path = GeneralMatrixVector_MKL.h; sourceTree = "<group>"; };
+		730470FC16B72E1200A191AE /* Parallelizer.h */ = {isa = PBXFileReference; fileEncoding = 4; lastKnownFileType = sourcecode.c.h; path = Parallelizer.h; sourceTree = "<group>"; };
+		730470FD16B72E1200A191AE /* SelfadjointMatrixMatrix.h */ = {isa = PBXFileReference; fileEncoding = 4; lastKnownFileType = sourcecode.c.h; path = SelfadjointMatrixMatrix.h; sourceTree = "<group>"; };
+		730470FE16B72E1200A191AE /* SelfadjointMatrixMatrix_MKL.h */ = {isa = PBXFileReference; fileEncoding = 4; lastKnownFileType = sourcecode.c.h; path = SelfadjointMatrixMatrix_MKL.h; sourceTree = "<group>"; };
+		730470FF16B72E1200A191AE /* SelfadjointMatrixVector.h */ = {isa = PBXFileReference; fileEncoding = 4; lastKnownFileType = sourcecode.c.h; path = SelfadjointMatrixVector.h; sourceTree = "<group>"; };
+		7304710016B72E1200A191AE /* SelfadjointMatrixVector_MKL.h */ = {isa = PBXFileReference; fileEncoding = 4; lastKnownFileType = sourcecode.c.h; path = SelfadjointMatrixVector_MKL.h; sourceTree = "<group>"; };
+		7304710116B72E1200A191AE /* SelfadjointProduct.h */ = {isa = PBXFileReference; fileEncoding = 4; lastKnownFileType = sourcecode.c.h; path = SelfadjointProduct.h; sourceTree = "<group>"; };
+		7304710216B72E1200A191AE /* SelfadjointRank2Update.h */ = {isa = PBXFileReference; fileEncoding = 4; lastKnownFileType = sourcecode.c.h; path = SelfadjointRank2Update.h; sourceTree = "<group>"; };
+		7304710316B72E1200A191AE /* TriangularMatrixMatrix.h */ = {isa = PBXFileReference; fileEncoding = 4; lastKnownFileType = sourcecode.c.h; path = TriangularMatrixMatrix.h; sourceTree = "<group>"; };
+		7304710416B72E1200A191AE /* TriangularMatrixMatrix_MKL.h */ = {isa = PBXFileReference; fileEncoding = 4; lastKnownFileType = sourcecode.c.h; path = TriangularMatrixMatrix_MKL.h; sourceTree = "<group>"; };
+		7304710516B72E1200A191AE /* TriangularMatrixVector.h */ = {isa = PBXFileReference; fileEncoding = 4; lastKnownFileType = sourcecode.c.h; path = TriangularMatrixVector.h; sourceTree = "<group>"; };
+		7304710616B72E1200A191AE /* TriangularMatrixVector_MKL.h */ = {isa = PBXFileReference; fileEncoding = 4; lastKnownFileType = sourcecode.c.h; path = TriangularMatrixVector_MKL.h; sourceTree = "<group>"; };
+		7304710716B72E1200A191AE /* TriangularSolverMatrix.h */ = {isa = PBXFileReference; fileEncoding = 4; lastKnownFileType = sourcecode.c.h; path = TriangularSolverMatrix.h; sourceTree = "<group>"; };
+		7304710816B72E1200A191AE /* TriangularSolverMatrix_MKL.h */ = {isa = PBXFileReference; fileEncoding = 4; lastKnownFileType = sourcecode.c.h; path = TriangularSolverMatrix_MKL.h; sourceTree = "<group>"; };
+		7304710916B72E1200A191AE /* TriangularSolverVector.h */ = {isa = PBXFileReference; fileEncoding = 4; lastKnownFileType = sourcecode.c.h; path = TriangularSolverVector.h; sourceTree = "<group>"; };
+		7304710A16B72E1200A191AE /* Random.h */ = {isa = PBXFileReference; fileEncoding = 4; lastKnownFileType = sourcecode.c.h; path = Random.h; sourceTree = "<group>"; };
+		7304710B16B72E1200A191AE /* Redux.h */ = {isa = PBXFileReference; fileEncoding = 4; lastKnownFileType = sourcecode.c.h; path = Redux.h; sourceTree = "<group>"; };
+		7304710C16B72E1200A191AE /* Replicate.h */ = {isa = PBXFileReference; fileEncoding = 4; lastKnownFileType = sourcecode.c.h; path = Replicate.h; sourceTree = "<group>"; };
+		7304710D16B72E1200A191AE /* ReturnByValue.h */ = {isa = PBXFileReference; fileEncoding = 4; lastKnownFileType = sourcecode.c.h; path = ReturnByValue.h; sourceTree = "<group>"; };
+		7304710E16B72E1200A191AE /* Reverse.h */ = {isa = PBXFileReference; fileEncoding = 4; lastKnownFileType = sourcecode.c.h; path = Reverse.h; sourceTree = "<group>"; };
+		7304710F16B72E1200A191AE /* Select.h */ = {isa = PBXFileReference; fileEncoding = 4; lastKnownFileType = sourcecode.c.h; path = Select.h; sourceTree = "<group>"; };
+		7304711016B72E1200A191AE /* SelfAdjointView.h */ = {isa = PBXFileReference; fileEncoding = 4; lastKnownFileType = sourcecode.c.h; path = SelfAdjointView.h; sourceTree = "<group>"; };
+		7304711116B72E1200A191AE /* SelfCwiseBinaryOp.h */ = {isa = PBXFileReference; fileEncoding = 4; lastKnownFileType = sourcecode.c.h; path = SelfCwiseBinaryOp.h; sourceTree = "<group>"; };
+		7304711216B72E1200A191AE /* SolveTriangular.h */ = {isa = PBXFileReference; fileEncoding = 4; lastKnownFileType = sourcecode.c.h; path = SolveTriangular.h; sourceTree = "<group>"; };
+		7304711316B72E1200A191AE /* StableNorm.h */ = {isa = PBXFileReference; fileEncoding = 4; lastKnownFileType = sourcecode.c.h; path = StableNorm.h; sourceTree = "<group>"; };
+		7304711416B72E1200A191AE /* Stride.h */ = {isa = PBXFileReference; fileEncoding = 4; lastKnownFileType = sourcecode.c.h; path = Stride.h; sourceTree = "<group>"; };
+		7304711516B72E1200A191AE /* Swap.h */ = {isa = PBXFileReference; fileEncoding = 4; lastKnownFileType = sourcecode.c.h; path = Swap.h; sourceTree = "<group>"; };
+		7304711616B72E1200A191AE /* Transpose.h */ = {isa = PBXFileReference; fileEncoding = 4; lastKnownFileType = sourcecode.c.h; path = Transpose.h; sourceTree = "<group>"; };
+		7304711716B72E1200A191AE /* Transpositions.h */ = {isa = PBXFileReference; fileEncoding = 4; lastKnownFileType = sourcecode.c.h; path = Transpositions.h; sourceTree = "<group>"; };
+		7304711816B72E1200A191AE /* TriangularMatrix.h */ = {isa = PBXFileReference; fileEncoding = 4; lastKnownFileType = sourcecode.c.h; path = TriangularMatrix.h; sourceTree = "<group>"; };
+		7304711A16B72E1200A191AE /* BlasUtil.h */ = {isa = PBXFileReference; fileEncoding = 4; lastKnownFileType = sourcecode.c.h; path = BlasUtil.h; sourceTree = "<group>"; };
+		7304711B16B72E1200A191AE /* Constants.h */ = {isa = PBXFileReference; fileEncoding = 4; lastKnownFileType = sourcecode.c.h; path = Constants.h; sourceTree = "<group>"; };
+		7304711C16B72E1200A191AE /* DisableStupidWarnings.h */ = {isa = PBXFileReference; fileEncoding = 4; lastKnownFileType = sourcecode.c.h; path = DisableStupidWarnings.h; sourceTree = "<group>"; };
+		7304711D16B72E1200A191AE /* ForwardDeclarations.h */ = {isa = PBXFileReference; fileEncoding = 4; lastKnownFileType = sourcecode.c.h; path = ForwardDeclarations.h; sourceTree = "<group>"; };
+		7304711E16B72E1200A191AE /* Macros.h */ = {isa = PBXFileReference; fileEncoding = 4; lastKnownFileType = sourcecode.c.h; path = Macros.h; sourceTree = "<group>"; };
+		7304711F16B72E1200A191AE /* Memory.h */ = {isa = PBXFileReference; fileEncoding = 4; lastKnownFileType = sourcecode.c.h; path = Memory.h; sourceTree = "<group>"; };
+		7304712016B72E1200A191AE /* Meta.h */ = {isa = PBXFileReference; fileEncoding = 4; lastKnownFileType = sourcecode.c.h; path = Meta.h; sourceTree = "<group>"; };
+		7304712116B72E1200A191AE /* MKL_support.h */ = {isa = PBXFileReference; fileEncoding = 4; lastKnownFileType = sourcecode.c.h; path = MKL_support.h; sourceTree = "<group>"; };
+		7304712216B72E1200A191AE /* NonMPL2.h */ = {isa = PBXFileReference; fileEncoding = 4; lastKnownFileType = sourcecode.c.h; path = NonMPL2.h; sourceTree = "<group>"; };
+		7304712316B72E1200A191AE /* ReenableStupidWarnings.h */ = {isa = PBXFileReference; fileEncoding = 4; lastKnownFileType = sourcecode.c.h; path = ReenableStupidWarnings.h; sourceTree = "<group>"; };
+		7304712416B72E1200A191AE /* StaticAssert.h */ = {isa = PBXFileReference; fileEncoding = 4; lastKnownFileType = sourcecode.c.h; path = StaticAssert.h; sourceTree = "<group>"; };
+		7304712516B72E1200A191AE /* XprHelper.h */ = {isa = PBXFileReference; fileEncoding = 4; lastKnownFileType = sourcecode.c.h; path = XprHelper.h; sourceTree = "<group>"; };
+		7304712616B72E1200A191AE /* VectorBlock.h */ = {isa = PBXFileReference; fileEncoding = 4; lastKnownFileType = sourcecode.c.h; path = VectorBlock.h; sourceTree = "<group>"; };
+		7304712716B72E1200A191AE /* VectorwiseOp.h */ = {isa = PBXFileReference; fileEncoding = 4; lastKnownFileType = sourcecode.c.h; path = VectorwiseOp.h; sourceTree = "<group>"; };
+		7304712816B72E1200A191AE /* Visitor.h */ = {isa = PBXFileReference; fileEncoding = 4; lastKnownFileType = sourcecode.c.h; path = Visitor.h; sourceTree = "<group>"; };
+		7304712A16B72E1200A191AE /* Block.h */ = {isa = PBXFileReference; fileEncoding = 4; lastKnownFileType = sourcecode.c.h; path = Block.h; sourceTree = "<group>"; };
+		7304712B16B72E1200A191AE /* Cwise.h */ = {isa = PBXFileReference; fileEncoding = 4; lastKnownFileType = sourcecode.c.h; path = Cwise.h; sourceTree = "<group>"; };
+		7304712C16B72E1200A191AE /* CwiseOperators.h */ = {isa = PBXFileReference; fileEncoding = 4; lastKnownFileType = sourcecode.c.h; path = CwiseOperators.h; sourceTree = "<group>"; };
+		7304712E16B72E1200A191AE /* AlignedBox.h */ = {isa = PBXFileReference; fileEncoding = 4; lastKnownFileType = sourcecode.c.h; path = AlignedBox.h; sourceTree = "<group>"; };
+		7304712F16B72E1200A191AE /* All.h */ = {isa = PBXFileReference; fileEncoding = 4; lastKnownFileType = sourcecode.c.h; path = All.h; sourceTree = "<group>"; };
+		7304713016B72E1200A191AE /* AngleAxis.h */ = {isa = PBXFileReference; fileEncoding = 4; lastKnownFileType = sourcecode.c.h; path = AngleAxis.h; sourceTree = "<group>"; };
+		7304713116B72E1200A191AE /* Hyperplane.h */ = {isa = PBXFileReference; fileEncoding = 4; lastKnownFileType = sourcecode.c.h; path = Hyperplane.h; sourceTree = "<group>"; };
+		7304713216B72E1200A191AE /* ParametrizedLine.h */ = {isa = PBXFileReference; fileEncoding = 4; lastKnownFileType = sourcecode.c.h; path = ParametrizedLine.h; sourceTree = "<group>"; };
+		7304713316B72E1200A191AE /* Quaternion.h */ = {isa = PBXFileReference; fileEncoding = 4; lastKnownFileType = sourcecode.c.h; path = Quaternion.h; sourceTree = "<group>"; };
+		7304713416B72E1200A191AE /* Rotation2D.h */ = {isa = PBXFileReference; fileEncoding = 4; lastKnownFileType = sourcecode.c.h; path = Rotation2D.h; sourceTree = "<group>"; };
+		7304713516B72E1200A191AE /* RotationBase.h */ = {isa = PBXFileReference; fileEncoding = 4; lastKnownFileType = sourcecode.c.h; path = RotationBase.h; sourceTree = "<group>"; };
+		7304713616B72E1200A191AE /* Scaling.h */ = {isa = PBXFileReference; fileEncoding = 4; lastKnownFileType = sourcecode.c.h; path = Scaling.h; sourceTree = "<group>"; };
+		7304713716B72E1200A191AE /* Transform.h */ = {isa = PBXFileReference; fileEncoding = 4; lastKnownFileType = sourcecode.c.h; path = Transform.h; sourceTree = "<group>"; };
+		7304713816B72E1200A191AE /* Translation.h */ = {isa = PBXFileReference; fileEncoding = 4; lastKnownFileType = sourcecode.c.h; path = Translation.h; sourceTree = "<group>"; };
+		7304713916B72E1200A191AE /* Lazy.h */ = {isa = PBXFileReference; fileEncoding = 4; lastKnownFileType = sourcecode.c.h; path = Lazy.h; sourceTree = "<group>"; };
+		7304713A16B72E1200A191AE /* LeastSquares.h */ = {isa = PBXFileReference; fileEncoding = 4; lastKnownFileType = sourcecode.c.h; path = LeastSquares.h; sourceTree = "<group>"; };
+		7304713B16B72E1200A191AE /* LU.h */ = {isa = PBXFileReference; fileEncoding = 4; lastKnownFileType = sourcecode.c.h; path = LU.h; sourceTree = "<group>"; };
+		7304713C16B72E1200A191AE /* Macros.h */ = {isa = PBXFileReference; fileEncoding = 4; lastKnownFileType = sourcecode.c.h; path = Macros.h; sourceTree = "<group>"; };
+		7304713D16B72E1200A191AE /* MathFunctions.h */ = {isa = PBXFileReference; fileEncoding = 4; lastKnownFileType = sourcecode.c.h; path = MathFunctions.h; sourceTree = "<group>"; };
+		7304713E16B72E1200A191AE /* Memory.h */ = {isa = PBXFileReference; fileEncoding = 4; lastKnownFileType = sourcecode.c.h; path = Memory.h; sourceTree = "<group>"; };
+		7304713F16B72E1200A191AE /* Meta.h */ = {isa = PBXFileReference; fileEncoding = 4; lastKnownFileType = sourcecode.c.h; path = Meta.h; sourceTree = "<group>"; };
+		7304714016B72E1200A191AE /* Minor.h */ = {isa = PBXFileReference; fileEncoding = 4; lastKnownFileType = sourcecode.c.h; path = Minor.h; sourceTree = "<group>"; };
+		7304714116B72E1200A191AE /* QR.h */ = {isa = PBXFileReference; fileEncoding = 4; lastKnownFileType = sourcecode.c.h; path = QR.h; sourceTree = "<group>"; };
+		7304714216B72E1200A191AE /* SVD.h */ = {isa = PBXFileReference; fileEncoding = 4; lastKnownFileType = sourcecode.c.h; path = SVD.h; sourceTree = "<group>"; };
+		7304714316B72E1200A191AE /* TriangularSolver.h */ = {isa = PBXFileReference; fileEncoding = 4; lastKnownFileType = sourcecode.c.h; path = TriangularSolver.h; sourceTree = "<group>"; };
+		7304714416B72E1200A191AE /* VectorBlock.h */ = {isa = PBXFileReference; fileEncoding = 4; lastKnownFileType = sourcecode.c.h; path = VectorBlock.h; sourceTree = "<group>"; };
+		7304714616B72E1200A191AE /* ComplexEigenSolver.h */ = {isa = PBXFileReference; fileEncoding = 4; lastKnownFileType = sourcecode.c.h; path = ComplexEigenSolver.h; sourceTree = "<group>"; };
+		7304714716B72E1200A191AE /* ComplexSchur.h */ = {isa = PBXFileReference; fileEncoding = 4; lastKnownFileType = sourcecode.c.h; path = ComplexSchur.h; sourceTree = "<group>"; };
+		7304714816B72E1200A191AE /* ComplexSchur_MKL.h */ = {isa = PBXFileReference; fileEncoding = 4; lastKnownFileType = sourcecode.c.h; path = ComplexSchur_MKL.h; sourceTree = "<group>"; };
+		7304714916B72E1200A191AE /* EigenSolver.h */ = {isa = PBXFileReference; fileEncoding = 4; lastKnownFileType = sourcecode.c.h; path = EigenSolver.h; sourceTree = "<group>"; };
+		7304714A16B72E1200A191AE /* GeneralizedSelfAdjointEigenSolver.h */ = {isa = PBXFileReference; fileEncoding = 4; lastKnownFileType = sourcecode.c.h; path = GeneralizedSelfAdjointEigenSolver.h; sourceTree = "<group>"; };
+		7304714B16B72E1200A191AE /* HessenbergDecomposition.h */ = {isa = PBXFileReference; fileEncoding = 4; lastKnownFileType = sourcecode.c.h; path = HessenbergDecomposition.h; sourceTree = "<group>"; };
+		7304714C16B72E1200A191AE /* MatrixBaseEigenvalues.h */ = {isa = PBXFileReference; fileEncoding = 4; lastKnownFileType = sourcecode.c.h; path = MatrixBaseEigenvalues.h; sourceTree = "<group>"; };
+		7304714D16B72E1200A191AE /* RealSchur.h */ = {isa = PBXFileReference; fileEncoding = 4; lastKnownFileType = sourcecode.c.h; path = RealSchur.h; sourceTree = "<group>"; };
+		7304714E16B72E1200A191AE /* RealSchur_MKL.h */ = {isa = PBXFileReference; fileEncoding = 4; lastKnownFileType = sourcecode.c.h; path = RealSchur_MKL.h; sourceTree = "<group>"; };
+		7304714F16B72E1200A191AE /* SelfAdjointEigenSolver.h */ = {isa = PBXFileReference; fileEncoding = 4; lastKnownFileType = sourcecode.c.h; path = SelfAdjointEigenSolver.h; sourceTree = "<group>"; };
+		7304715016B72E1200A191AE /* SelfAdjointEigenSolver_MKL.h */ = {isa = PBXFileReference; fileEncoding = 4; lastKnownFileType = sourcecode.c.h; path = SelfAdjointEigenSolver_MKL.h; sourceTree = "<group>"; };
+		7304715116B72E1200A191AE /* Tridiagonalization.h */ = {isa = PBXFileReference; fileEncoding = 4; lastKnownFileType = sourcecode.c.h; path = Tridiagonalization.h; sourceTree = "<group>"; };
+		7304715316B72E1200A191AE /* AlignedBox.h */ = {isa = PBXFileReference; fileEncoding = 4; lastKnownFileType = sourcecode.c.h; path = AlignedBox.h; sourceTree = "<group>"; };
+		7304715416B72E1200A191AE /* AngleAxis.h */ = {isa = PBXFileReference; fileEncoding = 4; lastKnownFileType = sourcecode.c.h; path = AngleAxis.h; sourceTree = "<group>"; };
+		7304715616B72E1200A191AE /* Geometry_SSE.h */ = {isa = PBXFileReference; fileEncoding = 4; lastKnownFileType = sourcecode.c.h; path = Geometry_SSE.h; sourceTree = "<group>"; };
+		7304715716B72E1200A191AE /* EulerAngles.h */ = {isa = PBXFileReference; fileEncoding = 4; lastKnownFileType = sourcecode.c.h; path = EulerAngles.h; sourceTree = "<group>"; };
+		7304715816B72E1200A191AE /* Homogeneous.h */ = {isa = PBXFileReference; fileEncoding = 4; lastKnownFileType = sourcecode.c.h; path = Homogeneous.h; sourceTree = "<group>"; };
+		7304715916B72E1200A191AE /* Hyperplane.h */ = {isa = PBXFileReference; fileEncoding = 4; lastKnownFileType = sourcecode.c.h; path = Hyperplane.h; sourceTree = "<group>"; };
+		7304715A16B72E1200A191AE /* OrthoMethods.h */ = {isa = PBXFileReference; fileEncoding = 4; lastKnownFileType = sourcecode.c.h; path = OrthoMethods.h; sourceTree = "<group>"; };
+		7304715B16B72E1200A191AE /* ParametrizedLine.h */ = {isa = PBXFileReference; fileEncoding = 4; lastKnownFileType = sourcecode.c.h; path = ParametrizedLine.h; sourceTree = "<group>"; };
+		7304715C16B72E1200A191AE /* Quaternion.h */ = {isa = PBXFileReference; fileEncoding = 4; lastKnownFileType = sourcecode.c.h; path = Quaternion.h; sourceTree = "<group>"; };
+		7304715D16B72E1200A191AE /* Rotation2D.h */ = {isa = PBXFileReference; fileEncoding = 4; lastKnownFileType = sourcecode.c.h; path = Rotation2D.h; sourceTree = "<group>"; };
+		7304715E16B72E1200A191AE /* RotationBase.h */ = {isa = PBXFileReference; fileEncoding = 4; lastKnownFileType = sourcecode.c.h; path = RotationBase.h; sourceTree = "<group>"; };
+		7304715F16B72E1200A191AE /* Scaling.h */ = {isa = PBXFileReference; fileEncoding = 4; lastKnownFileType = sourcecode.c.h; path = Scaling.h; sourceTree = "<group>"; };
+		7304716016B72E1200A191AE /* Transform.h */ = {isa = PBXFileReference; fileEncoding = 4; lastKnownFileType = sourcecode.c.h; path = Transform.h; sourceTree = "<group>"; };
+		7304716116B72E1200A191AE /* Translation.h */ = {isa = PBXFileReference; fileEncoding = 4; lastKnownFileType = sourcecode.c.h; path = Translation.h; sourceTree = "<group>"; };
+		7304716216B72E1200A191AE /* Umeyama.h */ = {isa = PBXFileReference; fileEncoding = 4; lastKnownFileType = sourcecode.c.h; path = Umeyama.h; sourceTree = "<group>"; };
+		7304716416B72E1200A191AE /* BlockHouseholder.h */ = {isa = PBXFileReference; fileEncoding = 4; lastKnownFileType = sourcecode.c.h; path = BlockHouseholder.h; sourceTree = "<group>"; };
+		7304716516B72E1200A191AE /* Householder.h */ = {isa = PBXFileReference; fileEncoding = 4; lastKnownFileType = sourcecode.c.h; path = Householder.h; sourceTree = "<group>"; };
+		7304716616B72E1200A191AE /* HouseholderSequence.h */ = {isa = PBXFileReference; fileEncoding = 4; lastKnownFileType = sourcecode.c.h; path = HouseholderSequence.h; sourceTree = "<group>"; };
+		7304716816B72E1200A191AE /* BasicPreconditioners.h */ = {isa = PBXFileReference; fileEncoding = 4; lastKnownFileType = sourcecode.c.h; path = BasicPreconditioners.h; sourceTree = "<group>"; };
+		7304716916B72E1200A191AE /* BiCGSTAB.h */ = {isa = PBXFileReference; fileEncoding = 4; lastKnownFileType = sourcecode.c.h; path = BiCGSTAB.h; sourceTree = "<group>"; };
+		7304716A16B72E1200A191AE /* ConjugateGradient.h */ = {isa = PBXFileReference; fileEncoding = 4; lastKnownFileType = sourcecode.c.h; path = ConjugateGradient.h; sourceTree = "<group>"; };
+		7304716B16B72E1200A191AE /* IncompleteLUT.h */ = {isa = PBXFileReference; fileEncoding = 4; lastKnownFileType = sourcecode.c.h; path = IncompleteLUT.h; sourceTree = "<group>"; };
+		7304716C16B72E1200A191AE /* IterativeSolverBase.h */ = {isa = PBXFileReference; fileEncoding = 4; lastKnownFileType = sourcecode.c.h; path = IterativeSolverBase.h; sourceTree = "<group>"; };
+		7304716E16B72E1200A191AE /* Jacobi.h */ = {isa = PBXFileReference; fileEncoding = 4; lastKnownFileType = sourcecode.c.h; path = Jacobi.h; sourceTree = "<group>"; };
+		7304717116B72E1200A191AE /* Inverse_SSE.h */ = {isa = PBXFileReference; fileEncoding = 4; lastKnownFileType = sourcecode.c.h; path = Inverse_SSE.h; sourceTree = "<group>"; };
+		7304717216B72E1200A191AE /* Determinant.h */ = {isa = PBXFileReference; fileEncoding = 4; lastKnownFileType = sourcecode.c.h; path = Determinant.h; sourceTree = "<group>"; };
+		7304717316B72E1200A191AE /* FullPivLU.h */ = {isa = PBXFileReference; fileEncoding = 4; lastKnownFileType = sourcecode.c.h; path = FullPivLU.h; sourceTree = "<group>"; };
+		7304717416B72E1200A191AE /* Inverse.h */ = {isa = PBXFileReference; fileEncoding = 4; lastKnownFileType = sourcecode.c.h; path = Inverse.h; sourceTree = "<group>"; };
+		7304717516B72E1200A191AE /* PartialPivLU.h */ = {isa = PBXFileReference; fileEncoding = 4; lastKnownFileType = sourcecode.c.h; path = PartialPivLU.h; sourceTree = "<group>"; };
+		7304717616B72E1200A191AE /* PartialPivLU_MKL.h */ = {isa = PBXFileReference; fileEncoding = 4; lastKnownFileType = sourcecode.c.h; path = PartialPivLU_MKL.h; sourceTree = "<group>"; };
+		7304717816B72E1200A191AE /* blas.h */ = {isa = PBXFileReference; fileEncoding = 4; lastKnownFileType = sourcecode.c.h; path = blas.h; sourceTree = "<group>"; };
+		7304717916B72E1200A191AE /* Image.h */ = {isa = PBXFileReference; fileEncoding = 4; lastKnownFileType = sourcecode.c.h; path = Image.h; sourceTree = "<group>"; };
+		7304717A16B72E1200A191AE /* Kernel.h */ = {isa = PBXFileReference; fileEncoding = 4; lastKnownFileType = sourcecode.c.h; path = Kernel.h; sourceTree = "<group>"; };
+		7304717B16B72E1200A191AE /* Solve.h */ = {isa = PBXFileReference; fileEncoding = 4; lastKnownFileType = sourcecode.c.h; path = Solve.h; sourceTree = "<group>"; };
+		7304717C16B72E1200A191AE /* SparseSolve.h */ = {isa = PBXFileReference; fileEncoding = 4; lastKnownFileType = sourcecode.c.h; path = SparseSolve.h; sourceTree = "<group>"; };
+		7304717E16B72E1200A191AE /* Amd.h */ = {isa = PBXFileReference; fileEncoding = 4; lastKnownFileType = sourcecode.c.h; path = Amd.h; sourceTree = "<group>"; };
+		7304718016B72E1200A191AE /* PardisoSupport.h */ = {isa = PBXFileReference; fileEncoding = 4; lastKnownFileType = sourcecode.c.h; path = PardisoSupport.h; sourceTree = "<group>"; };
+		7304718216B72E1200A191AE /* PaStiXSupport.h */ = {isa = PBXFileReference; fileEncoding = 4; lastKnownFileType = sourcecode.c.h; path = PaStiXSupport.h; sourceTree = "<group>"; };
+		7304718416B72E1200A191AE /* ArrayCwiseBinaryOps.h */ = {isa = PBXFileReference; fileEncoding = 4; lastKnownFileType = sourcecode.c.h; path = ArrayCwiseBinaryOps.h; sourceTree = "<group>"; };
+		7304718516B72E1200A191AE /* ArrayCwiseUnaryOps.h */ = {isa = PBXFileReference; fileEncoding = 4; lastKnownFileType = sourcecode.c.h; path = ArrayCwiseUnaryOps.h; sourceTree = "<group>"; };
+		7304718616B72E1200A191AE /* BlockMethods.h */ = {isa = PBXFileReference; fileEncoding = 4; lastKnownFileType = sourcecode.c.h; path = BlockMethods.h; sourceTree = "<group>"; };
+		7304718716B72E1200A191AE /* CommonCwiseBinaryOps.h */ = {isa = PBXFileReference; fileEncoding = 4; lastKnownFileType = sourcecode.c.h; path = CommonCwiseBinaryOps.h; sourceTree = "<group>"; };
+		7304718816B72E1200A191AE /* CommonCwiseUnaryOps.h */ = {isa = PBXFileReference; fileEncoding = 4; lastKnownFileType = sourcecode.c.h; path = CommonCwiseUnaryOps.h; sourceTree = "<group>"; };
+		7304718916B72E1200A191AE /* MatrixCwiseBinaryOps.h */ = {isa = PBXFileReference; fileEncoding = 4; lastKnownFileType = sourcecode.c.h; path = MatrixCwiseBinaryOps.h; sourceTree = "<group>"; };
+		7304718A16B72E1200A191AE /* MatrixCwiseUnaryOps.h */ = {isa = PBXFileReference; fileEncoding = 4; lastKnownFileType = sourcecode.c.h; path = MatrixCwiseUnaryOps.h; sourceTree = "<group>"; };
+		7304718C16B72E1200A191AE /* ColPivHouseholderQR.h */ = {isa = PBXFileReference; fileEncoding = 4; lastKnownFileType = sourcecode.c.h; path = ColPivHouseholderQR.h; sourceTree = "<group>"; };
+		7304718D16B72E1200A191AE /* ColPivHouseholderQR_MKL.h */ = {isa = PBXFileReference; fileEncoding = 4; lastKnownFileType = sourcecode.c.h; path = ColPivHouseholderQR_MKL.h; sourceTree = "<group>"; };
+		7304718E16B72E1200A191AE /* FullPivHouseholderQR.h */ = {isa = PBXFileReference; fileEncoding = 4; lastKnownFileType = sourcecode.c.h; path = FullPivHouseholderQR.h; sourceTree = "<group>"; };
+		7304718F16B72E1200A191AE /* HouseholderQR.h */ = {isa = PBXFileReference; fileEncoding = 4; lastKnownFileType = sourcecode.c.h; path = HouseholderQR.h; sourceTree = "<group>"; };
+		7304719016B72E1200A191AE /* HouseholderQR_MKL.h */ = {isa = PBXFileReference; fileEncoding = 4; lastKnownFileType = sourcecode.c.h; path = HouseholderQR_MKL.h; sourceTree = "<group>"; };
+		7304719216B72E1200A191AE /* SimplicialCholesky.h */ = {isa = PBXFileReference; fileEncoding = 4; lastKnownFileType = sourcecode.c.h; path = SimplicialCholesky.h; sourceTree = "<group>"; };
+		7304719416B72E1200A191AE /* AmbiVector.h */ = {isa = PBXFileReference; fileEncoding = 4; lastKnownFileType = sourcecode.c.h; path = AmbiVector.h; sourceTree = "<group>"; };
+		7304719516B72E1200A191AE /* CompressedStorage.h */ = {isa = PBXFileReference; fileEncoding = 4; lastKnownFileType = sourcecode.c.h; path = CompressedStorage.h; sourceTree = "<group>"; };
+		7304719616B72E1200A191AE /* ConservativeSparseSparseProduct.h */ = {isa = PBXFileReference; fileEncoding = 4; lastKnownFileType = sourcecode.c.h; path = ConservativeSparseSparseProduct.h; sourceTree = "<group>"; };
+		7304719716B72E1200A191AE /* CoreIterators.h */ = {isa = PBXFileReference; fileEncoding = 4; lastKnownFileType = sourcecode.c.h; path = CoreIterators.h; sourceTree = "<group>"; };
+		7304719816B72E1200A191AE /* MappedSparseMatrix.h */ = {isa = PBXFileReference; fileEncoding = 4; lastKnownFileType = sourcecode.c.h; path = MappedSparseMatrix.h; sourceTree = "<group>"; };
+		7304719916B72E1200A191AE /* SparseAssign.h */ = {isa = PBXFileReference; fileEncoding = 4; lastKnownFileType = sourcecode.c.h; path = SparseAssign.h; sourceTree = "<group>"; };
+		7304719A16B72E1200A191AE /* SparseBlock.h */ = {isa = PBXFileReference; fileEncoding = 4; lastKnownFileType = sourcecode.c.h; path = SparseBlock.h; sourceTree = "<group>"; };
+		7304719B16B72E1200A191AE /* SparseCwiseBinaryOp.h */ = {isa = PBXFileReference; fileEncoding = 4; lastKnownFileType = sourcecode.c.h; path = SparseCwiseBinaryOp.h; sourceTree = "<group>"; };
+		7304719C16B72E1200A191AE /* SparseCwiseUnaryOp.h */ = {isa = PBXFileReference; fileEncoding = 4; lastKnownFileType = sourcecode.c.h; path = SparseCwiseUnaryOp.h; sourceTree = "<group>"; };
+		7304719D16B72E1200A191AE /* SparseDenseProduct.h */ = {isa = PBXFileReference; fileEncoding = 4; lastKnownFileType = sourcecode.c.h; path = SparseDenseProduct.h; sourceTree = "<group>"; };
+		7304719E16B72E1200A191AE /* SparseDiagonalProduct.h */ = {isa = PBXFileReference; fileEncoding = 4; lastKnownFileType = sourcecode.c.h; path = SparseDiagonalProduct.h; sourceTree = "<group>"; };
+		7304719F16B72E1200A191AE /* SparseDot.h */ = {isa = PBXFileReference; fileEncoding = 4; lastKnownFileType = sourcecode.c.h; path = SparseDot.h; sourceTree = "<group>"; };
+		730471A016B72E1200A191AE /* SparseFuzzy.h */ = {isa = PBXFileReference; fileEncoding = 4; lastKnownFileType = sourcecode.c.h; path = SparseFuzzy.h; sourceTree = "<group>"; };
+		730471A116B72E1200A191AE /* SparseMatrix.h */ = {isa = PBXFileReference; fileEncoding = 4; lastKnownFileType = sourcecode.c.h; path = SparseMatrix.h; sourceTree = "<group>"; };
+		730471A216B72E1200A191AE /* SparseMatrixBase.h */ = {isa = PBXFileReference; fileEncoding = 4; lastKnownFileType = sourcecode.c.h; path = SparseMatrixBase.h; sourceTree = "<group>"; };
+		730471A316B72E1200A191AE /* SparsePermutation.h */ = {isa = PBXFileReference; fileEncoding = 4; lastKnownFileType = sourcecode.c.h; path = SparsePermutation.h; sourceTree = "<group>"; };
+		730471A416B72E1200A191AE /* SparseProduct.h */ = {isa = PBXFileReference; fileEncoding = 4; lastKnownFileType = sourcecode.c.h; path = SparseProduct.h; sourceTree = "<group>"; };
+		730471A516B72E1200A191AE /* SparseRedux.h */ = {isa = PBXFileReference; fileEncoding = 4; lastKnownFileType = sourcecode.c.h; path = SparseRedux.h; sourceTree = "<group>"; };
+		730471A616B72E1200A191AE /* SparseSelfAdjointView.h */ = {isa = PBXFileReference; fileEncoding = 4; lastKnownFileType = sourcecode.c.h; path = SparseSelfAdjointView.h; sourceTree = "<group>"; };
+		730471A716B72E1200A191AE /* SparseSparseProductWithPruning.h */ = {isa = PBXFileReference; fileEncoding = 4; lastKnownFileType = sourcecode.c.h; path = SparseSparseProductWithPruning.h; sourceTree = "<group>"; };
+		730471A816B72E1200A191AE /* SparseTranspose.h */ = {isa = PBXFileReference; fileEncoding = 4; lastKnownFileType = sourcecode.c.h; path = SparseTranspose.h; sourceTree = "<group>"; };
+		730471A916B72E1200A191AE /* SparseTriangularView.h */ = {isa = PBXFileReference; fileEncoding = 4; lastKnownFileType = sourcecode.c.h; path = SparseTriangularView.h; sourceTree = "<group>"; };
+		730471AA16B72E1200A191AE /* SparseUtil.h */ = {isa = PBXFileReference; fileEncoding = 4; lastKnownFileType = sourcecode.c.h; path = SparseUtil.h; sourceTree = "<group>"; };
+		730471AB16B72E1200A191AE /* SparseVector.h */ = {isa = PBXFileReference; fileEncoding = 4; lastKnownFileType = sourcecode.c.h; path = SparseVector.h; sourceTree = "<group>"; };
+		730471AC16B72E1200A191AE /* SparseView.h */ = {isa = PBXFileReference; fileEncoding = 4; lastKnownFileType = sourcecode.c.h; path = SparseView.h; sourceTree = "<group>"; };
+		730471AD16B72E1200A191AE /* TriangularSolver.h */ = {isa = PBXFileReference; fileEncoding = 4; lastKnownFileType = sourcecode.c.h; path = TriangularSolver.h; sourceTree = "<group>"; };
+		730471AF16B72E1200A191AE /* details.h */ = {isa = PBXFileReference; fileEncoding = 4; lastKnownFileType = sourcecode.c.h; path = details.h; sourceTree = "<group>"; };
+		730471B016B72E1200A191AE /* StdDeque.h */ = {isa = PBXFileReference; fileEncoding = 4; lastKnownFileType = sourcecode.c.h; path = StdDeque.h; sourceTree = "<group>"; };
+		730471B116B72E1200A191AE /* StdList.h */ = {isa = PBXFileReference; fileEncoding = 4; lastKnownFileType = sourcecode.c.h; path = StdList.h; sourceTree = "<group>"; };
+		730471B216B72E1200A191AE /* StdVector.h */ = {isa = PBXFileReference; fileEncoding = 4; lastKnownFileType = sourcecode.c.h; path = StdVector.h; sourceTree = "<group>"; };
+		730471B416B72E1200A191AE /* SuperLUSupport.h */ = {isa = PBXFileReference; fileEncoding = 4; lastKnownFileType = sourcecode.c.h; path = SuperLUSupport.h; sourceTree = "<group>"; };
+		730471B616B72E1200A191AE /* JacobiSVD.h */ = {isa = PBXFileReference; fileEncoding = 4; lastKnownFileType = sourcecode.c.h; path = JacobiSVD.h; sourceTree = "<group>"; };
+		730471B716B72E1200A191AE /* JacobiSVD_MKL.h */ = {isa = PBXFileReference; fileEncoding = 4; lastKnownFileType = sourcecode.c.h; path = JacobiSVD_MKL.h; sourceTree = "<group>"; };
+		730471B816B72E1200A191AE /* UpperBidiagonalization.h */ = {isa = PBXFileReference; fileEncoding = 4; lastKnownFileType = sourcecode.c.h; path = UpperBidiagonalization.h; sourceTree = "<group>"; };
+		730471BA16B72E1200A191AE /* UmfPackSupport.h */ = {isa = PBXFileReference; fileEncoding = 4; lastKnownFileType = sourcecode.c.h; path = UmfPackSupport.h; sourceTree = "<group>"; };
+		730471BB16B72E1200A191AE /* StdDeque */ = {isa = PBXFileReference; fileEncoding = 4; lastKnownFileType = text; path = StdDeque; sourceTree = "<group>"; };
+		730471BC16B72E1200A191AE /* StdList */ = {isa = PBXFileReference; fileEncoding = 4; lastKnownFileType = text; path = StdList; sourceTree = "<group>"; };
+		730471BD16B72E1200A191AE /* StdVector */ = {isa = PBXFileReference; fileEncoding = 4; lastKnownFileType = text; path = StdVector; sourceTree = "<group>"; };
+		730471BE16B72E1200A191AE /* SuperLUSupport */ = {isa = PBXFileReference; fileEncoding = 4; lastKnownFileType = text; path = SuperLUSupport; sourceTree = "<group>"; };
+		730471BF16B72E1200A191AE /* SVD */ = {isa = PBXFileReference; fileEncoding = 4; lastKnownFileType = text; path = SVD; sourceTree = "<group>"; };
+		730471C016B72E1200A191AE /* UmfPackSupport */ = {isa = PBXFileReference; fileEncoding = 4; lastKnownFileType = text; path = UmfPackSupport; sourceTree = "<group>"; };
+		730471C116B72E1200A191AE /* VERSION */ = {isa = PBXFileReference; fileEncoding = 4; lastKnownFileType = text; path = VERSION; sourceTree = "<group>"; };
+		730471C216B72E1200A191AE /* signature_of_eigen3_matrix_library */ = {isa = PBXFileReference; fileEncoding = 4; lastKnownFileType = text; path = signature_of_eigen3_matrix_library; sourceTree = "<group>"; };
 		7316FA2C15C546A30024F084 /* textio.h */ = {isa = PBXFileReference; explicitFileType = sourcecode.cpp.h; fileEncoding = 4; path = textio.h; sourceTree = "<group>"; };
 		7316FA2F15C546B20024F084 /* mpi.h */ = {isa = PBXFileReference; explicitFileType = sourcecode.cpp.h; fileEncoding = 4; path = mpi.h; sourceTree = "<group>"; };
 		7316FA3115C546E90024F084 /* mpi.cpp */ = {isa = PBXFileReference; fileEncoding = 4; lastKnownFileType = sourcecode.cpp.cpp; name = mpi.cpp; path = ../../src/mpi.cpp; sourceTree = "<group>"; };
@@ -184,6 +678,550 @@
 /* End PBXFrameworksBuildPhase section */
 
 /* Begin PBXGroup section */
+		7304709716B72E1200A191AE /* eigen3 */ = {
+			isa = PBXGroup;
+			children = (
+				7304709816B72E1200A191AE /* Eigen */,
+				730471C216B72E1200A191AE /* signature_of_eigen3_matrix_library */,
+			);
+			path = eigen3;
+			sourceTree = "<group>";
+		};
+		7304709816B72E1200A191AE /* Eigen */ = {
+			isa = PBXGroup;
+			children = (
+				7304709916B72E1200A191AE /* Array */,
+				7304709A16B72E1200A191AE /* Cholesky */,
+				7304709B16B72E1200A191AE /* CholmodSupport */,
+				7304709C16B72E1200A191AE /* COPYING.BSD */,
+				7304709D16B72E1200A191AE /* COPYING.GPL */,
+				7304709E16B72E1200A191AE /* COPYING.LGPL */,
+				7304709F16B72E1200A191AE /* COPYING.MINPACK */,
+				730470A016B72E1200A191AE /* COPYING.MPL2 */,
+				730470A116B72E1200A191AE /* COPYING.README */,
+				730470A216B72E1200A191AE /* Core */,
+				730470A316B72E1200A191AE /* Dense */,
+				730470A416B72E1200A191AE /* Eigen */,
+				730470A516B72E1200A191AE /* Eigen2Support */,
+				730470A616B72E1200A191AE /* Eigenvalues */,
+				730470A716B72E1200A191AE /* Geometry */,
+				730470A816B72E1200A191AE /* Householder */,
+				730470A916B72E1200A191AE /* IterativeLinearSolvers */,
+				730470AA16B72E1200A191AE /* Jacobi */,
+				730470AB16B72E1200A191AE /* LeastSquares */,
+				730470AC16B72E1200A191AE /* LU */,
+				730470AD16B72E1200A191AE /* OrderingMethods */,
+				730470AE16B72E1200A191AE /* PardisoSupport */,
+				730470AF16B72E1200A191AE /* PaStiXSupport */,
+				730470B016B72E1200A191AE /* QR */,
+				730470B116B72E1200A191AE /* QtAlignedMalloc */,
+				730470B216B72E1200A191AE /* Sparse */,
+				730470B316B72E1200A191AE /* SparseCholesky */,
+				730470B416B72E1200A191AE /* SparseCore */,
+				730470B516B72E1200A191AE /* src */,
+				730471BB16B72E1200A191AE /* StdDeque */,
+				730471BC16B72E1200A191AE /* StdList */,
+				730471BD16B72E1200A191AE /* StdVector */,
+				730471BE16B72E1200A191AE /* SuperLUSupport */,
+				730471BF16B72E1200A191AE /* SVD */,
+				730471C016B72E1200A191AE /* UmfPackSupport */,
+				730471C116B72E1200A191AE /* VERSION */,
+			);
+			path = Eigen;
+			sourceTree = "<group>";
+		};
+		730470B516B72E1200A191AE /* src */ = {
+			isa = PBXGroup;
+			children = (
+				730470B616B72E1200A191AE /* Cholesky */,
+				730470BA16B72E1200A191AE /* CholmodSupport */,
+				730470BC16B72E1200A191AE /* Core */,
+				7304712916B72E1200A191AE /* Eigen2Support */,
+				7304714516B72E1200A191AE /* Eigenvalues */,
+				7304715216B72E1200A191AE /* Geometry */,
+				7304716316B72E1200A191AE /* Householder */,
+				7304716716B72E1200A191AE /* IterativeLinearSolvers */,
+				7304716D16B72E1200A191AE /* Jacobi */,
+				7304716F16B72E1200A191AE /* LU */,
+				7304717716B72E1200A191AE /* misc */,
+				7304717D16B72E1200A191AE /* OrderingMethods */,
+				7304717F16B72E1200A191AE /* PardisoSupport */,
+				7304718116B72E1200A191AE /* PaStiXSupport */,
+				7304718316B72E1200A191AE /* plugins */,
+				7304718B16B72E1200A191AE /* QR */,
+				7304719116B72E1200A191AE /* SparseCholesky */,
+				7304719316B72E1200A191AE /* SparseCore */,
+				730471AE16B72E1200A191AE /* StlSupport */,
+				730471B316B72E1200A191AE /* SuperLUSupport */,
+				730471B516B72E1200A191AE /* SVD */,
+				730471B916B72E1200A191AE /* UmfPackSupport */,
+			);
+			path = src;
+			sourceTree = "<group>";
+		};
+		730470B616B72E1200A191AE /* Cholesky */ = {
+			isa = PBXGroup;
+			children = (
+				730470B716B72E1200A191AE /* LDLT.h */,
+				730470B816B72E1200A191AE /* LLT.h */,
+				730470B916B72E1200A191AE /* LLT_MKL.h */,
+			);
+			path = Cholesky;
+			sourceTree = "<group>";
+		};
+		730470BA16B72E1200A191AE /* CholmodSupport */ = {
+			isa = PBXGroup;
+			children = (
+				730470BB16B72E1200A191AE /* CholmodSupport.h */,
+			);
+			path = CholmodSupport;
+			sourceTree = "<group>";
+		};
+		730470BC16B72E1200A191AE /* Core */ = {
+			isa = PBXGroup;
+			children = (
+				730470BD16B72E1200A191AE /* arch */,
+				730470CA16B72E1200A191AE /* Array.h */,
+				730470CB16B72E1200A191AE /* ArrayBase.h */,
+				730470CC16B72E1200A191AE /* ArrayWrapper.h */,
+				730470CD16B72E1200A191AE /* Assign.h */,
+				730470CE16B72E1200A191AE /* Assign_MKL.h */,
+				730470CF16B72E1200A191AE /* BandMatrix.h */,
+				730470D016B72E1200A191AE /* Block.h */,
+				730470D116B72E1200A191AE /* BooleanRedux.h */,
+				730470D216B72E1200A191AE /* CommaInitializer.h */,
+				730470D316B72E1200A191AE /* CwiseBinaryOp.h */,
+				730470D416B72E1200A191AE /* CwiseNullaryOp.h */,
+				730470D516B72E1200A191AE /* CwiseUnaryOp.h */,
+				730470D616B72E1200A191AE /* CwiseUnaryView.h */,
+				730470D716B72E1200A191AE /* DenseBase.h */,
+				730470D816B72E1200A191AE /* DenseCoeffsBase.h */,
+				730470D916B72E1200A191AE /* DenseStorage.h */,
+				730470DA16B72E1200A191AE /* Diagonal.h */,
+				730470DB16B72E1200A191AE /* DiagonalMatrix.h */,
+				730470DC16B72E1200A191AE /* DiagonalProduct.h */,
+				730470DD16B72E1200A191AE /* Dot.h */,
+				730470DE16B72E1200A191AE /* EigenBase.h */,
+				730470DF16B72E1200A191AE /* Flagged.h */,
+				730470E016B72E1200A191AE /* ForceAlignedAccess.h */,
+				730470E116B72E1200A191AE /* Functors.h */,
+				730470E216B72E1200A191AE /* Fuzzy.h */,
+				730470E316B72E1200A191AE /* GeneralProduct.h */,
+				730470E416B72E1200A191AE /* GenericPacketMath.h */,
+				730470E516B72E1200A191AE /* GlobalFunctions.h */,
+				730470E616B72E1200A191AE /* IO.h */,
+				730470E716B72E1200A191AE /* Map.h */,
+				730470E816B72E1200A191AE /* MapBase.h */,
+				730470E916B72E1200A191AE /* MathFunctions.h */,
+				730470EA16B72E1200A191AE /* Matrix.h */,
+				730470EB16B72E1200A191AE /* MatrixBase.h */,
+				730470EC16B72E1200A191AE /* NestByValue.h */,
+				730470ED16B72E1200A191AE /* NoAlias.h */,
+				730470EE16B72E1200A191AE /* NumTraits.h */,
+				730470EF16B72E1200A191AE /* PermutationMatrix.h */,
+				730470F016B72E1200A191AE /* PlainObjectBase.h */,
+				730470F116B72E1200A191AE /* Product.h */,
+				730470F216B72E1200A191AE /* ProductBase.h */,
+				730470F316B72E1200A191AE /* products */,
+				7304710A16B72E1200A191AE /* Random.h */,
+				7304710B16B72E1200A191AE /* Redux.h */,
+				7304710C16B72E1200A191AE /* Replicate.h */,
+				7304710D16B72E1200A191AE /* ReturnByValue.h */,
+				7304710E16B72E1200A191AE /* Reverse.h */,
+				7304710F16B72E1200A191AE /* Select.h */,
+				7304711016B72E1200A191AE /* SelfAdjointView.h */,
+				7304711116B72E1200A191AE /* SelfCwiseBinaryOp.h */,
+				7304711216B72E1200A191AE /* SolveTriangular.h */,
+				7304711316B72E1200A191AE /* StableNorm.h */,
+				7304711416B72E1200A191AE /* Stride.h */,
+				7304711516B72E1200A191AE /* Swap.h */,
+				7304711616B72E1200A191AE /* Transpose.h */,
+				7304711716B72E1200A191AE /* Transpositions.h */,
+				7304711816B72E1200A191AE /* TriangularMatrix.h */,
+				7304711916B72E1200A191AE /* util */,
+				7304712616B72E1200A191AE /* VectorBlock.h */,
+				7304712716B72E1200A191AE /* VectorwiseOp.h */,
+				7304712816B72E1200A191AE /* Visitor.h */,
+			);
+			path = Core;
+			sourceTree = "<group>";
+		};
+		730470BD16B72E1200A191AE /* arch */ = {
+			isa = PBXGroup;
+			children = (
+				730470BE16B72E1200A191AE /* AltiVec */,
+				730470C116B72E1200A191AE /* Default */,
+				730470C316B72E1200A191AE /* NEON */,
+				730470C616B72E1200A191AE /* SSE */,
+			);
+			path = arch;
+			sourceTree = "<group>";
+		};
+		730470BE16B72E1200A191AE /* AltiVec */ = {
+			isa = PBXGroup;
+			children = (
+				730470BF16B72E1200A191AE /* Complex.h */,
+				730470C016B72E1200A191AE /* PacketMath.h */,
+			);
+			path = AltiVec;
+			sourceTree = "<group>";
+		};
+		730470C116B72E1200A191AE /* Default */ = {
+			isa = PBXGroup;
+			children = (
+				730470C216B72E1200A191AE /* Settings.h */,
+			);
+			path = Default;
+			sourceTree = "<group>";
+		};
+		730470C316B72E1200A191AE /* NEON */ = {
+			isa = PBXGroup;
+			children = (
+				730470C416B72E1200A191AE /* Complex.h */,
+				730470C516B72E1200A191AE /* PacketMath.h */,
+			);
+			path = NEON;
+			sourceTree = "<group>";
+		};
+		730470C616B72E1200A191AE /* SSE */ = {
+			isa = PBXGroup;
+			children = (
+				730470C716B72E1200A191AE /* Complex.h */,
+				730470C816B72E1200A191AE /* MathFunctions.h */,
+				730470C916B72E1200A191AE /* PacketMath.h */,
+			);
+			path = SSE;
+			sourceTree = "<group>";
+		};
+		730470F316B72E1200A191AE /* products */ = {
+			isa = PBXGroup;
+			children = (
+				730470F416B72E1200A191AE /* CoeffBasedProduct.h */,
+				730470F516B72E1200A191AE /* GeneralBlockPanelKernel.h */,
+				730470F616B72E1200A191AE /* GeneralMatrixMatrix.h */,
+				730470F716B72E1200A191AE /* GeneralMatrixMatrix_MKL.h */,
+				730470F816B72E1200A191AE /* GeneralMatrixMatrixTriangular.h */,
+				730470F916B72E1200A191AE /* GeneralMatrixMatrixTriangular_MKL.h */,
+				730470FA16B72E1200A191AE /* GeneralMatrixVector.h */,
+				730470FB16B72E1200A191AE /* GeneralMatrixVector_MKL.h */,
+				730470FC16B72E1200A191AE /* Parallelizer.h */,
+				730470FD16B72E1200A191AE /* SelfadjointMatrixMatrix.h */,
+				730470FE16B72E1200A191AE /* SelfadjointMatrixMatrix_MKL.h */,
+				730470FF16B72E1200A191AE /* SelfadjointMatrixVector.h */,
+				7304710016B72E1200A191AE /* SelfadjointMatrixVector_MKL.h */,
+				7304710116B72E1200A191AE /* SelfadjointProduct.h */,
+				7304710216B72E1200A191AE /* SelfadjointRank2Update.h */,
+				7304710316B72E1200A191AE /* TriangularMatrixMatrix.h */,
+				7304710416B72E1200A191AE /* TriangularMatrixMatrix_MKL.h */,
+				7304710516B72E1200A191AE /* TriangularMatrixVector.h */,
+				7304710616B72E1200A191AE /* TriangularMatrixVector_MKL.h */,
+				7304710716B72E1200A191AE /* TriangularSolverMatrix.h */,
+				7304710816B72E1200A191AE /* TriangularSolverMatrix_MKL.h */,
+				7304710916B72E1200A191AE /* TriangularSolverVector.h */,
+			);
+			path = products;
+			sourceTree = "<group>";
+		};
+		7304711916B72E1200A191AE /* util */ = {
+			isa = PBXGroup;
+			children = (
+				7304711A16B72E1200A191AE /* BlasUtil.h */,
+				7304711B16B72E1200A191AE /* Constants.h */,
+				7304711C16B72E1200A191AE /* DisableStupidWarnings.h */,
+				7304711D16B72E1200A191AE /* ForwardDeclarations.h */,
+				7304711E16B72E1200A191AE /* Macros.h */,
+				7304711F16B72E1200A191AE /* Memory.h */,
+				7304712016B72E1200A191AE /* Meta.h */,
+				7304712116B72E1200A191AE /* MKL_support.h */,
+				7304712216B72E1200A191AE /* NonMPL2.h */,
+				7304712316B72E1200A191AE /* ReenableStupidWarnings.h */,
+				7304712416B72E1200A191AE /* StaticAssert.h */,
+				7304712516B72E1200A191AE /* XprHelper.h */,
+			);
+			path = util;
+			sourceTree = "<group>";
+		};
+		7304712916B72E1200A191AE /* Eigen2Support */ = {
+			isa = PBXGroup;
+			children = (
+				7304712A16B72E1200A191AE /* Block.h */,
+				7304712B16B72E1200A191AE /* Cwise.h */,
+				7304712C16B72E1200A191AE /* CwiseOperators.h */,
+				7304712D16B72E1200A191AE /* Geometry */,
+				7304713916B72E1200A191AE /* Lazy.h */,
+				7304713A16B72E1200A191AE /* LeastSquares.h */,
+				7304713B16B72E1200A191AE /* LU.h */,
+				7304713C16B72E1200A191AE /* Macros.h */,
+				7304713D16B72E1200A191AE /* MathFunctions.h */,
+				7304713E16B72E1200A191AE /* Memory.h */,
+				7304713F16B72E1200A191AE /* Meta.h */,
+				7304714016B72E1200A191AE /* Minor.h */,
+				7304714116B72E1200A191AE /* QR.h */,
+				7304714216B72E1200A191AE /* SVD.h */,
+				7304714316B72E1200A191AE /* TriangularSolver.h */,
+				7304714416B72E1200A191AE /* VectorBlock.h */,
+			);
+			path = Eigen2Support;
+			sourceTree = "<group>";
+		};
+		7304712D16B72E1200A191AE /* Geometry */ = {
+			isa = PBXGroup;
+			children = (
+				7304712E16B72E1200A191AE /* AlignedBox.h */,
+				7304712F16B72E1200A191AE /* All.h */,
+				7304713016B72E1200A191AE /* AngleAxis.h */,
+				7304713116B72E1200A191AE /* Hyperplane.h */,
+				7304713216B72E1200A191AE /* ParametrizedLine.h */,
+				7304713316B72E1200A191AE /* Quaternion.h */,
+				7304713416B72E1200A191AE /* Rotation2D.h */,
+				7304713516B72E1200A191AE /* RotationBase.h */,
+				7304713616B72E1200A191AE /* Scaling.h */,
+				7304713716B72E1200A191AE /* Transform.h */,
+				7304713816B72E1200A191AE /* Translation.h */,
+			);
+			path = Geometry;
+			sourceTree = "<group>";
+		};
+		7304714516B72E1200A191AE /* Eigenvalues */ = {
+			isa = PBXGroup;
+			children = (
+				7304714616B72E1200A191AE /* ComplexEigenSolver.h */,
+				7304714716B72E1200A191AE /* ComplexSchur.h */,
+				7304714816B72E1200A191AE /* ComplexSchur_MKL.h */,
+				7304714916B72E1200A191AE /* EigenSolver.h */,
+				7304714A16B72E1200A191AE /* GeneralizedSelfAdjointEigenSolver.h */,
+				7304714B16B72E1200A191AE /* HessenbergDecomposition.h */,
+				7304714C16B72E1200A191AE /* MatrixBaseEigenvalues.h */,
+				7304714D16B72E1200A191AE /* RealSchur.h */,
+				7304714E16B72E1200A191AE /* RealSchur_MKL.h */,
+				7304714F16B72E1200A191AE /* SelfAdjointEigenSolver.h */,
+				7304715016B72E1200A191AE /* SelfAdjointEigenSolver_MKL.h */,
+				7304715116B72E1200A191AE /* Tridiagonalization.h */,
+			);
+			path = Eigenvalues;
+			sourceTree = "<group>";
+		};
+		7304715216B72E1200A191AE /* Geometry */ = {
+			isa = PBXGroup;
+			children = (
+				7304715316B72E1200A191AE /* AlignedBox.h */,
+				7304715416B72E1200A191AE /* AngleAxis.h */,
+				7304715516B72E1200A191AE /* arch */,
+				7304715716B72E1200A191AE /* EulerAngles.h */,
+				7304715816B72E1200A191AE /* Homogeneous.h */,
+				7304715916B72E1200A191AE /* Hyperplane.h */,
+				7304715A16B72E1200A191AE /* OrthoMethods.h */,
+				7304715B16B72E1200A191AE /* ParametrizedLine.h */,
+				7304715C16B72E1200A191AE /* Quaternion.h */,
+				7304715D16B72E1200A191AE /* Rotation2D.h */,
+				7304715E16B72E1200A191AE /* RotationBase.h */,
+				7304715F16B72E1200A191AE /* Scaling.h */,
+				7304716016B72E1200A191AE /* Transform.h */,
+				7304716116B72E1200A191AE /* Translation.h */,
+				7304716216B72E1200A191AE /* Umeyama.h */,
+			);
+			path = Geometry;
+			sourceTree = "<group>";
+		};
+		7304715516B72E1200A191AE /* arch */ = {
+			isa = PBXGroup;
+			children = (
+				7304715616B72E1200A191AE /* Geometry_SSE.h */,
+			);
+			path = arch;
+			sourceTree = "<group>";
+		};
+		7304716316B72E1200A191AE /* Householder */ = {
+			isa = PBXGroup;
+			children = (
+				7304716416B72E1200A191AE /* BlockHouseholder.h */,
+				7304716516B72E1200A191AE /* Householder.h */,
+				7304716616B72E1200A191AE /* HouseholderSequence.h */,
+			);
+			path = Householder;
+			sourceTree = "<group>";
+		};
+		7304716716B72E1200A191AE /* IterativeLinearSolvers */ = {
+			isa = PBXGroup;
+			children = (
+				7304716816B72E1200A191AE /* BasicPreconditioners.h */,
+				7304716916B72E1200A191AE /* BiCGSTAB.h */,
+				7304716A16B72E1200A191AE /* ConjugateGradient.h */,
+				7304716B16B72E1200A191AE /* IncompleteLUT.h */,
+				7304716C16B72E1200A191AE /* IterativeSolverBase.h */,
+			);
+			path = IterativeLinearSolvers;
+			sourceTree = "<group>";
+		};
+		7304716D16B72E1200A191AE /* Jacobi */ = {
+			isa = PBXGroup;
+			children = (
+				7304716E16B72E1200A191AE /* Jacobi.h */,
+			);
+			path = Jacobi;
+			sourceTree = "<group>";
+		};
+		7304716F16B72E1200A191AE /* LU */ = {
+			isa = PBXGroup;
+			children = (
+				7304717016B72E1200A191AE /* arch */,
+				7304717216B72E1200A191AE /* Determinant.h */,
+				7304717316B72E1200A191AE /* FullPivLU.h */,
+				7304717416B72E1200A191AE /* Inverse.h */,
+				7304717516B72E1200A191AE /* PartialPivLU.h */,
+				7304717616B72E1200A191AE /* PartialPivLU_MKL.h */,
+			);
+			path = LU;
+			sourceTree = "<group>";
+		};
+		7304717016B72E1200A191AE /* arch */ = {
+			isa = PBXGroup;
+			children = (
+				7304717116B72E1200A191AE /* Inverse_SSE.h */,
+			);
+			path = arch;
+			sourceTree = "<group>";
+		};
+		7304717716B72E1200A191AE /* misc */ = {
+			isa = PBXGroup;
+			children = (
+				7304717816B72E1200A191AE /* blas.h */,
+				7304717916B72E1200A191AE /* Image.h */,
+				7304717A16B72E1200A191AE /* Kernel.h */,
+				7304717B16B72E1200A191AE /* Solve.h */,
+				7304717C16B72E1200A191AE /* SparseSolve.h */,
+			);
+			path = misc;
+			sourceTree = "<group>";
+		};
+		7304717D16B72E1200A191AE /* OrderingMethods */ = {
+			isa = PBXGroup;
+			children = (
+				7304717E16B72E1200A191AE /* Amd.h */,
+			);
+			path = OrderingMethods;
+			sourceTree = "<group>";
+		};
+		7304717F16B72E1200A191AE /* PardisoSupport */ = {
+			isa = PBXGroup;
+			children = (
+				7304718016B72E1200A191AE /* PardisoSupport.h */,
+			);
+			path = PardisoSupport;
+			sourceTree = "<group>";
+		};
+		7304718116B72E1200A191AE /* PaStiXSupport */ = {
+			isa = PBXGroup;
+			children = (
+				7304718216B72E1200A191AE /* PaStiXSupport.h */,
+			);
+			path = PaStiXSupport;
+			sourceTree = "<group>";
+		};
+		7304718316B72E1200A191AE /* plugins */ = {
+			isa = PBXGroup;
+			children = (
+				7304718416B72E1200A191AE /* ArrayCwiseBinaryOps.h */,
+				7304718516B72E1200A191AE /* ArrayCwiseUnaryOps.h */,
+				7304718616B72E1200A191AE /* BlockMethods.h */,
+				7304718716B72E1200A191AE /* CommonCwiseBinaryOps.h */,
+				7304718816B72E1200A191AE /* CommonCwiseUnaryOps.h */,
+				7304718916B72E1200A191AE /* MatrixCwiseBinaryOps.h */,
+				7304718A16B72E1200A191AE /* MatrixCwiseUnaryOps.h */,
+			);
+			path = plugins;
+			sourceTree = "<group>";
+		};
+		7304718B16B72E1200A191AE /* QR */ = {
+			isa = PBXGroup;
+			children = (
+				7304718C16B72E1200A191AE /* ColPivHouseholderQR.h */,
+				7304718D16B72E1200A191AE /* ColPivHouseholderQR_MKL.h */,
+				7304718E16B72E1200A191AE /* FullPivHouseholderQR.h */,
+				7304718F16B72E1200A191AE /* HouseholderQR.h */,
+				7304719016B72E1200A191AE /* HouseholderQR_MKL.h */,
+			);
+			path = QR;
+			sourceTree = "<group>";
+		};
+		7304719116B72E1200A191AE /* SparseCholesky */ = {
+			isa = PBXGroup;
+			children = (
+				7304719216B72E1200A191AE /* SimplicialCholesky.h */,
+			);
+			path = SparseCholesky;
+			sourceTree = "<group>";
+		};
+		7304719316B72E1200A191AE /* SparseCore */ = {
+			isa = PBXGroup;
+			children = (
+				7304719416B72E1200A191AE /* AmbiVector.h */,
+				7304719516B72E1200A191AE /* CompressedStorage.h */,
+				7304719616B72E1200A191AE /* ConservativeSparseSparseProduct.h */,
+				7304719716B72E1200A191AE /* CoreIterators.h */,
+				7304719816B72E1200A191AE /* MappedSparseMatrix.h */,
+				7304719916B72E1200A191AE /* SparseAssign.h */,
+				7304719A16B72E1200A191AE /* SparseBlock.h */,
+				7304719B16B72E1200A191AE /* SparseCwiseBinaryOp.h */,
+				7304719C16B72E1200A191AE /* SparseCwiseUnaryOp.h */,
+				7304719D16B72E1200A191AE /* SparseDenseProduct.h */,
+				7304719E16B72E1200A191AE /* SparseDiagonalProduct.h */,
+				7304719F16B72E1200A191AE /* SparseDot.h */,
+				730471A016B72E1200A191AE /* SparseFuzzy.h */,
+				730471A116B72E1200A191AE /* SparseMatrix.h */,
+				730471A216B72E1200A191AE /* SparseMatrixBase.h */,
+				730471A316B72E1200A191AE /* SparsePermutation.h */,
+				730471A416B72E1200A191AE /* SparseProduct.h */,
+				730471A516B72E1200A191AE /* SparseRedux.h */,
+				730471A616B72E1200A191AE /* SparseSelfAdjointView.h */,
+				730471A716B72E1200A191AE /* SparseSparseProductWithPruning.h */,
+				730471A816B72E1200A191AE /* SparseTranspose.h */,
+				730471A916B72E1200A191AE /* SparseTriangularView.h */,
+				730471AA16B72E1200A191AE /* SparseUtil.h */,
+				730471AB16B72E1200A191AE /* SparseVector.h */,
+				730471AC16B72E1200A191AE /* SparseView.h */,
+				730471AD16B72E1200A191AE /* TriangularSolver.h */,
+			);
+			path = SparseCore;
+			sourceTree = "<group>";
+		};
+		730471AE16B72E1200A191AE /* StlSupport */ = {
+			isa = PBXGroup;
+			children = (
+				730471AF16B72E1200A191AE /* details.h */,
+				730471B016B72E1200A191AE /* StdDeque.h */,
+				730471B116B72E1200A191AE /* StdList.h */,
+				730471B216B72E1200A191AE /* StdVector.h */,
+			);
+			path = StlSupport;
+			sourceTree = "<group>";
+		};
+		730471B316B72E1200A191AE /* SuperLUSupport */ = {
+			isa = PBXGroup;
+			children = (
+				730471B416B72E1200A191AE /* SuperLUSupport.h */,
+			);
+			path = SuperLUSupport;
+			sourceTree = "<group>";
+		};
+		730471B516B72E1200A191AE /* SVD */ = {
+			isa = PBXGroup;
+			children = (
+				730471B616B72E1200A191AE /* JacobiSVD.h */,
+				730471B716B72E1200A191AE /* JacobiSVD_MKL.h */,
+				730471B816B72E1200A191AE /* UpperBidiagonalization.h */,
+			);
+			path = SVD;
+			sourceTree = "<group>";
+		};
+		730471B916B72E1200A191AE /* UmfPackSupport */ = {
+			isa = PBXGroup;
+			children = (
+				730471BA16B72E1200A191AE /* UmfPackSupport.h */,
+			);
+			path = UmfPackSupport;
+			sourceTree = "<group>";
+		};
 		7316FA3E15C55A640024F084 /* homepage */ = {
 			isa = PBXGroup;
 			children = (
@@ -231,6 +1269,7 @@
 		738C133B13FB12DE0056EF71 /* include */ = {
 			isa = PBXGroup;
 			children = (
+				7304709716B72E1200A191AE /* eigen3 */,
 				738C133C13FB12DE0056EF71 /* faunus */,
 				738C134913FB12DE0056EF71 /* xdrfile */,
 			);
@@ -391,6 +1430,235 @@
 				8BE1FA9F165A9780001073CC /* auxiliary.h in Headers */,
 				8BE1FAA2165FDAA2001073CC /* membrane.h in Headers */,
 				8B9D16DD166CA22A00E7C7D4 /* titrate.h in Headers */,
+				730471C316B72E1200A191AE /* LDLT.h in Headers */,
+				730471C416B72E1200A191AE /* LLT.h in Headers */,
+				730471C516B72E1200A191AE /* LLT_MKL.h in Headers */,
+				730471C616B72E1200A191AE /* CholmodSupport.h in Headers */,
+				730471C716B72E1200A191AE /* Complex.h in Headers */,
+				730471C816B72E1200A191AE /* PacketMath.h in Headers */,
+				730471C916B72E1200A191AE /* Settings.h in Headers */,
+				730471CA16B72E1200A191AE /* Complex.h in Headers */,
+				730471CB16B72E1200A191AE /* PacketMath.h in Headers */,
+				730471CC16B72E1200A191AE /* Complex.h in Headers */,
+				730471CD16B72E1200A191AE /* MathFunctions.h in Headers */,
+				730471CE16B72E1200A191AE /* PacketMath.h in Headers */,
+				730471CF16B72E1200A191AE /* Array.h in Headers */,
+				730471D016B72E1200A191AE /* ArrayBase.h in Headers */,
+				730471D116B72E1200A191AE /* ArrayWrapper.h in Headers */,
+				730471D216B72E1200A191AE /* Assign.h in Headers */,
+				730471D316B72E1200A191AE /* Assign_MKL.h in Headers */,
+				730471D416B72E1200A191AE /* BandMatrix.h in Headers */,
+				730471D516B72E1200A191AE /* Block.h in Headers */,
+				730471D616B72E1200A191AE /* BooleanRedux.h in Headers */,
+				730471D716B72E1200A191AE /* CommaInitializer.h in Headers */,
+				730471D816B72E1200A191AE /* CwiseBinaryOp.h in Headers */,
+				730471D916B72E1200A191AE /* CwiseNullaryOp.h in Headers */,
+				730471DA16B72E1200A191AE /* CwiseUnaryOp.h in Headers */,
+				730471DB16B72E1200A191AE /* CwiseUnaryView.h in Headers */,
+				730471DC16B72E1200A191AE /* DenseBase.h in Headers */,
+				730471DD16B72E1200A191AE /* DenseCoeffsBase.h in Headers */,
+				730471DE16B72E1200A191AE /* DenseStorage.h in Headers */,
+				730471DF16B72E1200A191AE /* Diagonal.h in Headers */,
+				730471E016B72E1200A191AE /* DiagonalMatrix.h in Headers */,
+				730471E116B72E1200A191AE /* DiagonalProduct.h in Headers */,
+				730471E216B72E1200A191AE /* Dot.h in Headers */,
+				730471E316B72E1200A191AE /* EigenBase.h in Headers */,
+				730471E416B72E1200A191AE /* Flagged.h in Headers */,
+				730471E516B72E1200A191AE /* ForceAlignedAccess.h in Headers */,
+				730471E616B72E1200A191AE /* Functors.h in Headers */,
+				730471E716B72E1200A191AE /* Fuzzy.h in Headers */,
+				730471E816B72E1200A191AE /* GeneralProduct.h in Headers */,
+				730471E916B72E1200A191AE /* GenericPacketMath.h in Headers */,
+				730471EA16B72E1200A191AE /* GlobalFunctions.h in Headers */,
+				730471EB16B72E1300A191AE /* IO.h in Headers */,
+				730471EC16B72E1300A191AE /* Map.h in Headers */,
+				730471ED16B72E1300A191AE /* MapBase.h in Headers */,
+				730471EE16B72E1300A191AE /* MathFunctions.h in Headers */,
+				730471EF16B72E1300A191AE /* Matrix.h in Headers */,
+				730471F016B72E1300A191AE /* MatrixBase.h in Headers */,
+				730471F116B72E1300A191AE /* NestByValue.h in Headers */,
+				730471F216B72E1300A191AE /* NoAlias.h in Headers */,
+				730471F316B72E1300A191AE /* NumTraits.h in Headers */,
+				730471F416B72E1300A191AE /* PermutationMatrix.h in Headers */,
+				730471F516B72E1300A191AE /* PlainObjectBase.h in Headers */,
+				730471F616B72E1300A191AE /* Product.h in Headers */,
+				730471F716B72E1300A191AE /* ProductBase.h in Headers */,
+				730471F816B72E1300A191AE /* CoeffBasedProduct.h in Headers */,
+				730471F916B72E1300A191AE /* GeneralBlockPanelKernel.h in Headers */,
+				730471FA16B72E1300A191AE /* GeneralMatrixMatrix.h in Headers */,
+				730471FB16B72E1300A191AE /* GeneralMatrixMatrix_MKL.h in Headers */,
+				730471FC16B72E1300A191AE /* GeneralMatrixMatrixTriangular.h in Headers */,
+				730471FD16B72E1300A191AE /* GeneralMatrixMatrixTriangular_MKL.h in Headers */,
+				730471FE16B72E1300A191AE /* GeneralMatrixVector.h in Headers */,
+				730471FF16B72E1300A191AE /* GeneralMatrixVector_MKL.h in Headers */,
+				7304720016B72E1300A191AE /* Parallelizer.h in Headers */,
+				7304720116B72E1300A191AE /* SelfadjointMatrixMatrix.h in Headers */,
+				7304720216B72E1300A191AE /* SelfadjointMatrixMatrix_MKL.h in Headers */,
+				7304720316B72E1300A191AE /* SelfadjointMatrixVector.h in Headers */,
+				7304720416B72E1300A191AE /* SelfadjointMatrixVector_MKL.h in Headers */,
+				7304720516B72E1300A191AE /* SelfadjointProduct.h in Headers */,
+				7304720616B72E1300A191AE /* SelfadjointRank2Update.h in Headers */,
+				7304720716B72E1300A191AE /* TriangularMatrixMatrix.h in Headers */,
+				7304720816B72E1300A191AE /* TriangularMatrixMatrix_MKL.h in Headers */,
+				7304720916B72E1300A191AE /* TriangularMatrixVector.h in Headers */,
+				7304720A16B72E1300A191AE /* TriangularMatrixVector_MKL.h in Headers */,
+				7304720B16B72E1300A191AE /* TriangularSolverMatrix.h in Headers */,
+				7304720C16B72E1300A191AE /* TriangularSolverMatrix_MKL.h in Headers */,
+				7304720D16B72E1300A191AE /* TriangularSolverVector.h in Headers */,
+				7304720E16B72E1300A191AE /* Random.h in Headers */,
+				7304720F16B72E1300A191AE /* Redux.h in Headers */,
+				7304721016B72E1300A191AE /* Replicate.h in Headers */,
+				7304721116B72E1300A191AE /* ReturnByValue.h in Headers */,
+				7304721216B72E1300A191AE /* Reverse.h in Headers */,
+				7304721316B72E1300A191AE /* Select.h in Headers */,
+				7304721416B72E1300A191AE /* SelfAdjointView.h in Headers */,
+				7304721516B72E1300A191AE /* SelfCwiseBinaryOp.h in Headers */,
+				7304721616B72E1300A191AE /* SolveTriangular.h in Headers */,
+				7304721716B72E1300A191AE /* StableNorm.h in Headers */,
+				7304721816B72E1300A191AE /* Stride.h in Headers */,
+				7304721916B72E1300A191AE /* Swap.h in Headers */,
+				7304721A16B72E1300A191AE /* Transpose.h in Headers */,
+				7304721B16B72E1300A191AE /* Transpositions.h in Headers */,
+				7304721C16B72E1300A191AE /* TriangularMatrix.h in Headers */,
+				7304721D16B72E1300A191AE /* BlasUtil.h in Headers */,
+				7304721E16B72E1300A191AE /* Constants.h in Headers */,
+				7304721F16B72E1300A191AE /* DisableStupidWarnings.h in Headers */,
+				7304722016B72E1300A191AE /* ForwardDeclarations.h in Headers */,
+				7304722116B72E1300A191AE /* Macros.h in Headers */,
+				7304722216B72E1300A191AE /* Memory.h in Headers */,
+				7304722316B72E1300A191AE /* Meta.h in Headers */,
+				7304722416B72E1300A191AE /* MKL_support.h in Headers */,
+				7304722516B72E1300A191AE /* NonMPL2.h in Headers */,
+				7304722616B72E1300A191AE /* ReenableStupidWarnings.h in Headers */,
+				7304722716B72E1300A191AE /* StaticAssert.h in Headers */,
+				7304722816B72E1300A191AE /* XprHelper.h in Headers */,
+				7304722916B72E1300A191AE /* VectorBlock.h in Headers */,
+				7304722A16B72E1300A191AE /* VectorwiseOp.h in Headers */,
+				7304722B16B72E1300A191AE /* Visitor.h in Headers */,
+				7304722C16B72E1300A191AE /* Block.h in Headers */,
+				7304722D16B72E1300A191AE /* Cwise.h in Headers */,
+				7304722E16B72E1300A191AE /* CwiseOperators.h in Headers */,
+				7304722F16B72E1300A191AE /* AlignedBox.h in Headers */,
+				7304723016B72E1300A191AE /* All.h in Headers */,
+				7304723116B72E1300A191AE /* AngleAxis.h in Headers */,
+				7304723216B72E1300A191AE /* Hyperplane.h in Headers */,
+				7304723316B72E1300A191AE /* ParametrizedLine.h in Headers */,
+				7304723416B72E1300A191AE /* Quaternion.h in Headers */,
+				7304723516B72E1300A191AE /* Rotation2D.h in Headers */,
+				7304723616B72E1300A191AE /* RotationBase.h in Headers */,
+				7304723716B72E1300A191AE /* Scaling.h in Headers */,
+				7304723816B72E1300A191AE /* Transform.h in Headers */,
+				7304723916B72E1300A191AE /* Translation.h in Headers */,
+				7304723A16B72E1300A191AE /* Lazy.h in Headers */,
+				7304723B16B72E1300A191AE /* LeastSquares.h in Headers */,
+				7304723C16B72E1300A191AE /* LU.h in Headers */,
+				7304723D16B72E1300A191AE /* Macros.h in Headers */,
+				7304723E16B72E1300A191AE /* MathFunctions.h in Headers */,
+				7304723F16B72E1300A191AE /* Memory.h in Headers */,
+				7304724016B72E1300A191AE /* Meta.h in Headers */,
+				7304724116B72E1300A191AE /* Minor.h in Headers */,
+				7304724216B72E1300A191AE /* QR.h in Headers */,
+				7304724316B72E1300A191AE /* SVD.h in Headers */,
+				7304724416B72E1300A191AE /* TriangularSolver.h in Headers */,
+				7304724516B72E1300A191AE /* VectorBlock.h in Headers */,
+				7304724616B72E1300A191AE /* ComplexEigenSolver.h in Headers */,
+				7304724716B72E1300A191AE /* ComplexSchur.h in Headers */,
+				7304724816B72E1300A191AE /* ComplexSchur_MKL.h in Headers */,
+				7304724916B72E1300A191AE /* EigenSolver.h in Headers */,
+				7304724A16B72E1300A191AE /* GeneralizedSelfAdjointEigenSolver.h in Headers */,
+				7304724B16B72E1300A191AE /* HessenbergDecomposition.h in Headers */,
+				7304724C16B72E1300A191AE /* MatrixBaseEigenvalues.h in Headers */,
+				7304724D16B72E1300A191AE /* RealSchur.h in Headers */,
+				7304724E16B72E1300A191AE /* RealSchur_MKL.h in Headers */,
+				7304724F16B72E1300A191AE /* SelfAdjointEigenSolver.h in Headers */,
+				7304725016B72E1300A191AE /* SelfAdjointEigenSolver_MKL.h in Headers */,
+				7304725116B72E1300A191AE /* Tridiagonalization.h in Headers */,
+				7304725216B72E1300A191AE /* AlignedBox.h in Headers */,
+				7304725316B72E1300A191AE /* AngleAxis.h in Headers */,
+				7304725416B72E1300A191AE /* Geometry_SSE.h in Headers */,
+				7304725516B72E1300A191AE /* EulerAngles.h in Headers */,
+				7304725616B72E1300A191AE /* Homogeneous.h in Headers */,
+				7304725716B72E1300A191AE /* Hyperplane.h in Headers */,
+				7304725816B72E1300A191AE /* OrthoMethods.h in Headers */,
+				7304725916B72E1300A191AE /* ParametrizedLine.h in Headers */,
+				7304725A16B72E1300A191AE /* Quaternion.h in Headers */,
+				7304725B16B72E1300A191AE /* Rotation2D.h in Headers */,
+				7304725C16B72E1300A191AE /* RotationBase.h in Headers */,
+				7304725D16B72E1300A191AE /* Scaling.h in Headers */,
+				7304725E16B72E1300A191AE /* Transform.h in Headers */,
+				7304725F16B72E1300A191AE /* Translation.h in Headers */,
+				7304726016B72E1300A191AE /* Umeyama.h in Headers */,
+				7304726116B72E1300A191AE /* BlockHouseholder.h in Headers */,
+				7304726216B72E1300A191AE /* Householder.h in Headers */,
+				7304726316B72E1300A191AE /* HouseholderSequence.h in Headers */,
+				7304726416B72E1300A191AE /* BasicPreconditioners.h in Headers */,
+				7304726516B72E1300A191AE /* BiCGSTAB.h in Headers */,
+				7304726616B72E1300A191AE /* ConjugateGradient.h in Headers */,
+				7304726716B72E1300A191AE /* IncompleteLUT.h in Headers */,
+				7304726816B72E1300A191AE /* IterativeSolverBase.h in Headers */,
+				7304726916B72E1300A191AE /* Jacobi.h in Headers */,
+				7304726A16B72E1300A191AE /* Inverse_SSE.h in Headers */,
+				7304726B16B72E1300A191AE /* Determinant.h in Headers */,
+				7304726C16B72E1300A191AE /* FullPivLU.h in Headers */,
+				7304726D16B72E1300A191AE /* Inverse.h in Headers */,
+				7304726E16B72E1300A191AE /* PartialPivLU.h in Headers */,
+				7304726F16B72E1300A191AE /* PartialPivLU_MKL.h in Headers */,
+				7304727016B72E1300A191AE /* blas.h in Headers */,
+				7304727116B72E1300A191AE /* Image.h in Headers */,
+				7304727216B72E1300A191AE /* Kernel.h in Headers */,
+				7304727316B72E1300A191AE /* Solve.h in Headers */,
+				7304727416B72E1300A191AE /* SparseSolve.h in Headers */,
+				7304727516B72E1300A191AE /* Amd.h in Headers */,
+				7304727616B72E1300A191AE /* PardisoSupport.h in Headers */,
+				7304727716B72E1300A191AE /* PaStiXSupport.h in Headers */,
+				7304727816B72E1300A191AE /* ArrayCwiseBinaryOps.h in Headers */,
+				7304727916B72E1300A191AE /* ArrayCwiseUnaryOps.h in Headers */,
+				7304727A16B72E1300A191AE /* BlockMethods.h in Headers */,
+				7304727B16B72E1300A191AE /* CommonCwiseBinaryOps.h in Headers */,
+				7304727C16B72E1300A191AE /* CommonCwiseUnaryOps.h in Headers */,
+				7304727D16B72E1300A191AE /* MatrixCwiseBinaryOps.h in Headers */,
+				7304727E16B72E1300A191AE /* MatrixCwiseUnaryOps.h in Headers */,
+				7304727F16B72E1300A191AE /* ColPivHouseholderQR.h in Headers */,
+				7304728016B72E1300A191AE /* ColPivHouseholderQR_MKL.h in Headers */,
+				7304728116B72E1300A191AE /* FullPivHouseholderQR.h in Headers */,
+				7304728216B72E1300A191AE /* HouseholderQR.h in Headers */,
+				7304728316B72E1300A191AE /* HouseholderQR_MKL.h in Headers */,
+				7304728416B72E1300A191AE /* SimplicialCholesky.h in Headers */,
+				7304728516B72E1300A191AE /* AmbiVector.h in Headers */,
+				7304728616B72E1300A191AE /* CompressedStorage.h in Headers */,
+				7304728716B72E1300A191AE /* ConservativeSparseSparseProduct.h in Headers */,
+				7304728816B72E1300A191AE /* CoreIterators.h in Headers */,
+				7304728916B72E1300A191AE /* MappedSparseMatrix.h in Headers */,
+				7304728A16B72E1300A191AE /* SparseAssign.h in Headers */,
+				7304728B16B72E1300A191AE /* SparseBlock.h in Headers */,
+				7304728C16B72E1300A191AE /* SparseCwiseBinaryOp.h in Headers */,
+				7304728D16B72E1300A191AE /* SparseCwiseUnaryOp.h in Headers */,
+				7304728E16B72E1300A191AE /* SparseDenseProduct.h in Headers */,
+				7304728F16B72E1300A191AE /* SparseDiagonalProduct.h in Headers */,
+				7304729016B72E1300A191AE /* SparseDot.h in Headers */,
+				7304729116B72E1300A191AE /* SparseFuzzy.h in Headers */,
+				7304729216B72E1300A191AE /* SparseMatrix.h in Headers */,
+				7304729316B72E1300A191AE /* SparseMatrixBase.h in Headers */,
+				7304729416B72E1300A191AE /* SparsePermutation.h in Headers */,
+				7304729516B72E1300A191AE /* SparseProduct.h in Headers */,
+				7304729616B72E1300A191AE /* SparseRedux.h in Headers */,
+				7304729716B72E1300A191AE /* SparseSelfAdjointView.h in Headers */,
+				7304729816B72E1300A191AE /* SparseSparseProductWithPruning.h in Headers */,
+				7304729916B72E1300A191AE /* SparseTranspose.h in Headers */,
+				7304729A16B72E1300A191AE /* SparseTriangularView.h in Headers */,
+				7304729B16B72E1300A191AE /* SparseUtil.h in Headers */,
+				7304729C16B72E1300A191AE /* SparseVector.h in Headers */,
+				7304729D16B72E1300A191AE /* SparseView.h in Headers */,
+				7304729E16B72E1300A191AE /* TriangularSolver.h in Headers */,
+				7304729F16B72E1300A191AE /* details.h in Headers */,
+				730472A016B72E1300A191AE /* StdDeque.h in Headers */,
+				730472A116B72E1300A191AE /* StdList.h in Headers */,
+				730472A216B72E1300A191AE /* StdVector.h in Headers */,
+				730472A316B72E1300A191AE /* SuperLUSupport.h in Headers */,
+				730472A416B72E1300A191AE /* JacobiSVD.h in Headers */,
+				730472A516B72E1300A191AE /* JacobiSVD_MKL.h in Headers */,
+				730472A616B72E1300A191AE /* UpperBidiagonalization.h in Headers */,
+				730472A716B72E1300A191AE /* UmfPackSupport.h in Headers */,
 			);
 			runOnlyForDeploymentPostprocessing = 0;
 		};
@@ -675,13 +1943,8 @@
 				GCC_WARN_UNINITIALIZED_AUTOS = YES;
 				GCC_WARN_UNUSED_FUNCTION = YES;
 				HEADER_SEARCH_PATHS = (
-<<<<<<< HEAD
-					../../include/,
-					"include/**",
-=======
 					"../../include/**",
 					include,
->>>>>>> 1d2eba9a
 					"../include/**",
 					../../include/eigen3,
 				);
@@ -717,13 +1980,8 @@
 				GCC_WARN_UNINITIALIZED_AUTOS = YES;
 				GCC_WARN_UNUSED_FUNCTION = YES;
 				HEADER_SEARCH_PATHS = (
-<<<<<<< HEAD
-					../../include/,
-					"include/**",
-=======
 					"../../include/**",
 					include,
->>>>>>> 1d2eba9a
 					"../include/**",
 					../../include/eigen3,
 				);
