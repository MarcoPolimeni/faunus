#ifndef FAUNUS_ANALYSIS_H
#define FAUNUS_ANALYSIS_H

#include <faunus/common.h>
#include <faunus/average.h>
#include <faunus/physconst.h>
#include <faunus/group.h>
#include <faunus/space.h>
#include <faunus/point.h>
#include <faunus/textio.h>
#include <faunus/energy.h>
#include <Eigen/Core>
#include <chrono>
#include <thread>
#include <functional>

namespace Faunus
{

  /**
   * @brief Namespace for analysis routines
   */
  namespace Analysis
  {

    /**
     * @brief Base class for analysis routines.
     *
     * This is the base class for analysis routines.
     * Derived classes should implement:
     *
     * - a descriptive name
     * - `_info()`
     * - `_sample()`
     *
     * It is strongly recommended that derived classes also implement:
     *
     * - the `cite` string to provide external information
     * - `_test()` for unit testing
     *
     * The `sample()` wrapper function takes care of timing the analysis
     * as well as sample the number of sample points at a given interval
     * specified with the JSON keyword `nstep`. For some examples, see
     * i.e. `VirialPressure` or `PolymerShape`.
     *
     * @todo Make `_sample()` pure virtual
     */
    class AnalysisBase
    {
    private:
        virtual string _info();  //!< info all classes must provide
        virtual Tmjson _json();   //!< result of analysis as json object
        virtual void _test( UnitTest & );

        int stepcnt;          //!< counter between sampling points

    protected:
        TimeRelativeOfTotal <std::chrono::microseconds> timer;
        char w;               //!< width of info
        int steps;            //!< Sample interval (do not modify)
        unsigned long int cnt;//!< number of samples - increased for every run()==true.
        string name;          //!< descriptive name
        string cite;          //!< reference, url, doi etc. describing the analysis
        virtual void _sample();
    public:
        AnalysisBase();
        AnalysisBase( Tmjson & );
        virtual ~AnalysisBase();
        string info();       //!< Print info and results
        void test( UnitTest & );//!< Perform unit test
        void sample();       //!< Sample event.
        Tmjson json();       //!< Get info and results as json object
    };

    /**
     * @brief Pressure analysis using the virial theorem
     *
     * This calculates the excess pressure tensor defined as
     * @f[
     * \mathcal{P} = \frac{1}{3V}\left <
     * \sum_{i}^{N-1} \sum_{j=i+1}^N \mathbf{r}_{ij} \otimes \mathbf{f}_{ij}
     * \right >_{NVT}
     * @f]
     * where @f$r@f$ and @f$f@f$ are the distance and force, @f$V@f$ the system volume,
     * and the excess pressure scalar is the trace of @f$\mathcal{P}@f$.
     * The trivial kinetic contribution is currently not included.
     *
     * Upon construction the JSON entry is searched
     * for the following keywords:
     *
     * Keyword   |  Description
     * :-------- | :-------------------------------------------
     * nstep     | Sample every steps time `sample()` is called
     * dim       | Dimensions (default: 3)
     * area      | Area if dim=2 (default: 0)
     *
     * References:
     *
     * - <http://dx.doi.org/10/ffwrhd>
     * - <http://dx.doi.org/10/fspzcx>
     *
     * @todo At the moment this analysis is limited to "soft" systems only,
     * i.e. for non-rigid systems with continuous potentials.
     */
    template<typename Tspace>
    class VirialPressure : public AnalysisBase
    {
    private:

        Tspace *spc;
        Energy::Energybase <Tspace> *pot;
        int dim;             // dimensions (default: 3)
        double area;         // area if dim=2 (default: 0)

        typedef Eigen::Matrix3d Ttensor;
        Ttensor T;           // excess pressure tensor
        Average<double> Pid; // ideal pressure

        /** @brief Ignore internal pressure in molecular groups (default: false) */
        bool noMolecularPressure;

        inline string _info() override
        {
            using namespace Faunus::textio;
            std::ostringstream o;
            if ( cnt > 0 )
            {
                vector<double> P(3);
                vector<string> id = {"Ideal", "Excess", "Total"};

                P[0] = Pid.avg();       // ideal
                P[1] = (T / cnt).trace(); // excess
                P[2] = P[0] + P[1];     // total

                char l = 15;
                o << "\n  " << std::right
                  << setw(l + l) << "kT/" + angstrom + cubed
                  << setw(l) << "mM" << setw(l) << "Pa" << setw(l) << "atm" << "\n";
                for ( int i = 0; i < 3; i++ )
                    o << std::left << setw(l) << "  " + id[i] << std::right
                      << setw(l) << P[i]
                      << setw(l) << P[i] / 1.0_mM
                      << setw(l) << P[i] / 1.0_Pa
                      << setw(l) << P[i] / 1.0_atm << "\n";
                o << "\n  Osmotic coefficient = " << 1 + P[1] / P[0] << "\n"
                  << "  Excess pressure tensor (mM):\n\n" << T / cnt / 1.0_mM << endl;
            }
            return o.str();
        }

        inline void _test( UnitTest &test ) override
        {
            test("virial_pressure_mM", (T / cnt).trace() / 1.0_mM);
        }

        template<class Tpvec, class Tgeo, class Tpot>
        Ttensor g_internal( const Tpvec &p, Tgeo &geo, Tpot &pot, Group &g )
        {
            Ttensor t;
            t.setZero();
            for ( auto i = g.front(); i < g.back(); i++ )
                for ( auto j = i + 1; j <= g.back(); j++ )
                {
                    auto rij = geo.vdist(p[i], p[j]);
                    auto fij = pot.f_p2p(p[i], p[j]);
                    t += rij * fij.transpose();
                }
            return t;
        }

        template<class Tpvec, class Tgeo, class Tpot>
        Ttensor g2g( const Tpvec &p, Tgeo &geo, Tpot &pot, Group &g1, Group &g2 )
        {
            assert(&g1 != &g2);
            Ttensor t;
            t.setZero();
            for ( auto i : g1 )
                for ( auto j : g2 )
                {
                    auto rij = geo.vdist(p[i], p[j]);
                    auto fij = pot.f_p2p(p[i], p[j]);
                    t += rij * fij.transpose();
                }
            return t;
        }

        inline void _sample() override
        {
            Ttensor t;
            t.setZero();

            int N = spc->p.size();
            double V = spc->geo.getVolume();
            if ( dim == 2 )
            {
                assert(area > 0 && "Area must be specified for 2D sampling");
                V = area;
            }

            // loop over groups internally
            for ( auto g : spc->groupList())
            {
                if ( noMolecularPressure )
                    if ( g->isMolecular())
                    {
                        N = N - g->size() + 1;
                        continue;
                    }
                t += g_internal(spc->p, spc->geo, *pot, *g);
            }

            // loop group-to-group
            auto beg = spc->groupList().begin();
            auto end = spc->groupList().end();
            for ( auto gi = beg; gi != end; ++gi )
                for ( auto gj = gi; ++gj != end; )
                    t += g2g(spc->p, spc->geo, *pot, *(*gi), *(*gj));

            // add to grand avarage
            T += t / (dim * V);
            Pid += N / V;
        }

    public:
        template<class Tpotential>
        VirialPressure( Tmjson &j, Tpotential &pot, Tspace &spc ) : spc(&spc), pot(&pot), AnalysisBase(j)
        {
            dim = j["dim"] | 3;
            area = j["area"] | 0.0;
            noMolecularPressure = j["noMolecularPressure"] | false;
            name = "Virial Pressure";
            T.setZero();
        }
    };

    /*!
     * \brief Radial distribution analysis
     *
     * This radial distribution is defined as
     * @f$ g(r) = \rho(r) / \rho(\infty) @f$
     * where @f$\rho@f$ are particle densities in a spherical volume element
     * `rdr` and in the bulk, respectively.
     *
     * Example:
     *
     * ~~~
     * short cation = atom["Na"].id;
     * short anion = atom["Cl"].id;
     * Analysis::RadialDistribution<float,unsigned int> rdf(0.2); // 0.2 Å resolution
     * rdf.sample( myspace, mygroup, cation, anion );
     * rdf.save("rdf.dat");
     * ~~~
     *
     * @date Lund 2011
     */
    template<typename Tx=float, typename Ty=unsigned long long int>
    class RadialDistribution : public Table2D<Tx, Ty>
    {
    private:
        typedef Table2D <Tx, Ty> Ttable;

        virtual double volume( Tx x )
        {
            return 4. / 3. * pc::pi * (pow(x + 0.5 * this->dx, 3)
                - pow(x - 0.5 * this->dx, 3));
        }

        double get( Tx x ) override
        {
            assert(volume(x) > 0);
            assert(this->count() > 0);

            if ( bulkconc.cnt == 0 )
                bulkconc += 1;
            if ( bulkconc.avg() < 1e-6 )
                bulkconc += 1;
            if ( Npart.cnt == 0 )
                Npart += 1;

            return ((double) this->operator()(x) * Npart.avg())
                / (volume(x) * (double) this->count() * bulkconc.avg());
        }

        Average<double> bulkconc; //!< Average bulk concentration
        Average<double> Npart;
    public:
        Tx maxdist; //!< Pairs with distances above this value will be skipped (default: infinity)

        /*!
           * \param res Resolution of X axis
           */
        RadialDistribution( Tx res = 0.2 ) : Ttable(res, Ttable::HISTOGRAM)
        {
            this->name = "Radial Distribution Function";

            maxdist = pc::infty;
            static_assert(std::is_integral<Ty>::value,
                          "Histogram must be of integral type");
            static_assert(std::is_unsigned<Ty>::value,
                          "Histogram must be unsigned");
        }

        /*!
           * \brief Sample radial distibution of two atom types
           * \param spc Simulation space
           * \param g Group to search
           * \param ida Atom id of first particle
           * \param idb Atom id of second particle
           */
        template<class Tspace>
        void sample( Tspace &spc, Group &g, short ida, short idb )
        {
            for ( auto i = g.begin(); i != g.end() - 1; i++ )
                for ( auto j = i + 1; j != g.end(); j++ )
                    if ((spc.p[*i].id == ida && spc.p[*j].id == idb) || (spc.p[*i].id == idb && spc.p[*j].id == ida))
                    {
                        Tx r = spc.geo.dist(spc.p[*i], spc.p[*j]);
                        if ( r <= maxdist )
                            this->operator()(r)++;
                    }
            int bulk = 0;
            for ( auto i : g )
            {
                if ( spc.p[i].id == ida || spc.p[i].id == idb )
                {
                    bulk++;
                }
            }
            Npart += bulk;
            bulkconc += bulk / spc.geo.getVolume();
        }

        template<class Tspace>
        void sample( Tspace &spc, short ida, short idb )
        {
            Group all(0, spc.p.size() - 1);
            assert(all.size() == (int) spc.p.size());
            return sample(spc, all, ida, idb);
        }

        template<class Tspace>
        void sampleMolecule( Tspace &spc, Group &sol )
        {
            for ( int i = 0; i < sol.numMolecules() - 1; i++ )
            {
                for ( int j = i + 1; j < sol.numMolecules(); j++ )
                {
                    Group ig, jg;
                    sol.getMolecule(i, ig);
                    sol.getMolecule(j, jg);
                    Point icm = ig.massCenter(spc);
                    Point jcm = jg.massCenter(spc);
                    this->operator()(spc.geo.dist(icm, jcm))++;
                }
            }
        }

        // Same as sampeMolecule but different inputs
        template<class Tspace>
        void sampleMoleculeGroup( Tspace &spc, vector <Group> &g, string name )
        {
            int bulk = 0;
            for ( size_t i = 0; i < g.size() - 1; i++ )
            {
                Group ig = g[i];
                if ( ig.name == name )
                {
                    bulk++;
                    for ( size_t j = i + 1; j < g.size(); j++ )
                    {
                        Group jg = g[j];
                        if ( jg.name == name )
                        {
                            Point icm = ig.massCenter(spc);
                            Point jcm = jg.massCenter(spc);
                            this->operator()(spc.geo.dist(icm, jcm))++;
                        }
                    }
                }
            }
            Npart += bulk;
            bulkconc += bulk / spc.geo.getVolume();
        }
    };

    /**
     * @brief Distribution along a line
     *
     * This is merely a histogram where the volume element of each
     * bin is set to unity. This differs from i.e. the radial distribution
     * where spherical volume elements are used.
     */
    template<typename Tx=double, typename Ty=unsigned long>
    class LineDistribution : public RadialDistribution<Tx, Ty>
    {
    private:
        double volume( Tx x ) override { return 1.0; }

    public:
        LineDistribution( Tx res = 0.2 ) : RadialDistribution<Tx, Ty>(res)
        {
            this->name = "Line Distribution";
        }

    };

    /*!
     * \brief Line distr. when the bins values should sum up to `n`.
     *
     * Example: Salt line distribution
     *
     * ~~~
     * Analysis::LineDistributionNorm<float,unsigned long int> saltdistr(salt.size(), 0.2);
     * ~~~
     *
     * \author Axel Thuresson
     * \date Lund 2012
     */
    template<typename Tx=double, typename Ty=int>
    class LineDistributionNorm : public RadialDistribution<Tx, Ty>
    {
    private:
        double volume( Tx x ) override { return 1.0; }

        int n;
    public:
        LineDistributionNorm( int al_n = 1, Tx res = 0.2 ) : RadialDistribution<Tx, Ty>(res)
        {
            this->name = "Line Distribution Normalized for n particles";
            n = al_n;
        }

        double get( Tx x ) override
        {
            assert(volume(x) > 0);
            assert(this->count() > 0);
            return (double) this->operator()(x) * n / (double) this->count();
        }

        /*!
           * \brief Simplest form of the midplane pressure
           */
        double mid()
        {
            return (get(this->dx) + get(-this->dx)) * 0.5 / this->dx;
        }

        /*!
           * \brief Simplest form of the end pressure
           */
        double end()
        {
            return
                (get(this->minx()) + get(this->minx() + this->dx) + get(-this->minx()) + get(-this->minx() - this->dx))
                    * 0.25 / this->dx;
        }
    };

    /**
     * @brief Base class for force calculations
     *
     * Includes some neccessary functionality for deriving the force.
     *
     * @author Axel Thuresson
     * @date Lund, 2013
     */
    class TwobodyForce : public AnalysisBase
    {
    protected:
        string _info();         //!< Print results of analysis
        Group *igroup1;
        Group *igroup2;
        Group *ions;
    public:
        virtual Point meanforce();
        TwobodyForce( InputMap &, Group &, Group &, Group & );//!< Constructor
        void save( string );
        void setTwobodies( Group &, Group &, Group & );
    };

    /*!
     * \brief Calculates the "direct" twobody mean force
     *
     * Calculates the "direct" mean force between two bodies including ions.
     * This method is usually decent at close distances (large mean force).
     * When the two bodies are far apart (small mean force) the difference
     * between two large is taken which gives a relative large error.
     *
     * \author Axel Thuresson
     * \date Lund, 2013
     */
    class TwobodyForceDirect : public TwobodyForce
    {
    private:
        Point f_pp;
        Point f_pi;
        Point f_ip;
    protected:
        string _info();         //!< Print results of analysis
    public:
        TwobodyForceDirect( InputMap &, Group &, Group &, Group & );//!< Constructor
        Point meanforce();

        /** @brief Calculate the direct force between the two bodies */
        template<class Tpvec, class Tenergy>
        void calc( Tpvec &p, Tenergy &pot )
        {
            // Force between the two bodies
            for ( auto i : *igroup1 )
            {
                for ( auto j : *igroup2 )
                {
                    Point f = pot.f_p2p(p[i], p[j]);
                    f_pp += f;
                }
            }
            //f_pp += 1.0*_f_pp;
            //f_mean1 += 1.0*_f_pp;
            //f_mean2 += -1.0*_f_pp;
            for ( auto i : *igroup1 )
            {
                for ( auto j : *ions )
                {
                    Point f = pot.f_p2p(p[i], p[j]);
                    f_pi += f;
                }
            }
            for ( auto i : *igroup2 )
            {
                for ( auto j : *ions )
                {
                    Point f = pot.f_p2p(p[i], p[j]);
                    f_ip += f;
                }
            }
        }
    };

    /*!
     * \brief Calculates the midplane twobody mean force
     *
     * Calculates the midplane mean force between two bodies including ions.
     * This method has usually faster convergence than direct force calculations.
     *
     * \author Axel Thuresson
     * \date Lund, 2013
     */
    class TwobodyForceMidp : public TwobodyForce
    {
    private:
        Point f_pp;
        Point f_pi;
        Point f_ip;
        Point f_ii;
        Analysis::LineDistributionNorm<float, unsigned long int> *saltdistr;
    protected:
        string _info();         //!< Print results of analysis
    public:
        TwobodyForceMidp( InputMap &,
                          Group &,
                          Group &,
                          Group &,
                          Analysis::LineDistributionNorm<float, unsigned long int> * );//!< Constructor
        Point meanforce();

        /** @brief Calculate the direct force between the two bodies */
        template<class Tpvec, class Tenergy>
        void calc( Tpvec &p, Tenergy &pot )
        {
            // Force between the two bodies
            for ( auto i : *igroup1 )
            {
                for ( auto j : *igroup2 )
                {
                    Point f = pot.f_p2p(p[i], p[j]);
                    f_pp += f;
                }
            }

            for ( auto i : *igroup1 )
            {
                for ( auto j : *ions )
                {
                    if ( p[j].z() < 0.0 )
                    {
                        Point f = pot.f_p2p(p[i], p[j]);
                        f_pi += f;
                    }
                }
            }

            for ( auto i : *igroup2 )
            {
                for ( auto j : *ions )
                {
                    if ( p[j].z() >= 0.0 )
                    {
                        Point f = pot.f_p2p(p[i], p[j]);
                        f_ip += f;
                    }
                }
            }

            for ( auto i : *ions )
            {
                if ( p[i].z() >= 0.0 )
                {
                    for ( auto j : *ions )
                    {
                        if ( p[j].z() < 0.0 )
                        {
                            Point f = pot.f_p2p(p[i], p[j]);
                            f_ii += f;
                        }
                    }
                }
            }
        }
    };

    /**
     * @brief Analysis of polymer shape - radius of gyration, shape factor etc.
     * @date November, 2011
     *
     * This will analyse polymer groups and calculate Rg, Re and the shape factor. If
     * sample() is called with different groups these will be distinguished by their
     * *name* and sampled individually.
     * Upon construction the following JSON keywords are read from section
     * analysis/polymershape:
     *
     * Keyword   | Description
     * :-------- | :------------------
     * `nstep`   | Interval with which to sample (default: 1)
     * `mollist` | List of molecule name to sample
     */
    template<class Tspace>
    class PolymerShape : public AnalysisBase
    {
    private:
        std::map<string, Average < double> > Rg2, Rg, Re2, Rs, Rs2, Rg2x, Rg2y,
        Rg2z;
        Tspace *spc;

        vector<int> molid; // molecule id's to analyse

        string _info() override
        {
            char w = 10;
            using namespace textio;
            std::ostringstream o;
            if ( !Rg2.empty())
            {
                o << endl << indent(SUBSUB) << std::left << setw(w) << "Group"
                  << setw(w + 5) << bracket("Rg" + squared)
                  << setw(w + 12) << bracket("Rg" + squared) + "-" + bracket("Rg") + squared
                  << setw(w + 5) << rootof + bracket("Rg" + squared)
                  << setw(w + 7) << rootof + bracket("Rgx" + squared)
                  << setw(w + 7) << rootof + bracket("Rgy" + squared)
                  << setw(w + 7) << rootof + bracket("Rgz" + squared)
                  << setw(w + 7) << rootof + bracket("Re" + squared)
                  << bracket("Re" + squared) + "/" + bracket("Rg" + squared) << endl;
                for ( auto &m : Rg2 )
                    o << indent(SUBSUB) << std::left << setw(w) << m.first
                      << std::setprecision(4)
                      << setw(w) << m.second.avg()
                      << setw(w + 2) << m.second.avg() - pow(Rg[m.first].avg(), 2)
                      << setw(w - 2) << sqrt(m.second.avg())
                      << setw(w) << sqrt(Rg2x[m.first].avg())
                      << setw(w) << sqrt(Rg2y[m.first].avg())
                      << setw(w) << sqrt(Rg2z[m.first].avg())
                      << setw(w) << sqrt(Re2[m.first].avg())
                      << Re2[m.first].avg() / Rg2[m.first].avg() << endl;
            }
            return o.str();
        }

        void _test( UnitTest &t ) override
        {
            for ( auto &m : Rg2 )
                t("PolymerShape_Rg" + m.first, Rg[m.first].avg());
        }

        Point vectorgyrationRadiusSquared( const Group &pol, const Tspace &spc ) const
        {
            assert(spc.geo.dist(pol.cm, pol.massCenter(spc)) < 1e-9
                       && "Mass center must be in sync.");
            double sum = 0;
            Point t, r2(0, 0, 0);
            for ( auto i : pol )
            {
                t = spc.p[i] - pol.cm;                     // vector to center of mass
                spc.geo.boundary(t);                     // periodic boundary (if any)
                r2.x() += spc.p[i].mw * t.x() * t.x();
                r2.y() += spc.p[i].mw * t.y() * t.y();
                r2.z() += spc.p[i].mw * t.z() * t.z();
                sum += spc.p[i].mw;                      // total mass
            }
            assert(sum > 0 && "Zero molecular weight not allowed.");
            return r2 * (1. / sum);
        }

        double gyrationRadiusSquared( const Group &pol, const Tspace &spc )
        {
            assert(spc.geo.dist(pol.cm, pol.massCenter(spc)) < 1e-9
                       && "Mass center must be in sync.");
            Point rg2 = vectorgyrationRadiusSquared(pol, spc);
            return rg2.x() + rg2.y() + rg2.z();
        }

        Point vectorEnd2end( const Group &pol, const Tspace &spc )
        {
            return spc.geo.vdist(spc.p[pol.front()], spc.p[pol.back()]);
        }

        void _sample() override
        {
            if ( molid.empty()) // don't increase global counter if
                cnt = 0;           // there are no molecules
            for ( auto id : molid )
                for ( auto pol : spc->findMolecules(id))
                {
                    Point r2 = vectorgyrationRadiusSquared(*pol, *spc);
                    double rg2 = r2.x() + r2.y() + r2.z();
                    double re2 = spc->geo.sqdist(spc->p[pol->front()], spc->p[pol->back()]);
                    Rg2[pol->name] += rg2;
                    Rg2x[pol->name] += r2.x();
                    Rg2y[pol->name] += r2.y();
                    Rg2z[pol->name] += r2.z();
                    Rg[pol->name] += sqrt(r2.x() + r2.y() + r2.z());
                    Re2[pol->name] += re2; //end-2-end squared
                    double rs = Re2[pol->name].avg() / Rg2[pol->name].avg(); // fluctuations in shape factor
                    Rs[pol->name] += rs;
                    Rs2[pol->name] += rs * rs;
                    //Point re = vectorEnd2end(pol,spc);
                    //Re2[pol.name] += pow(re.len(), 2);
                }
        }

    public:

        PolymerShape() { name = "Polymer Shape"; }

        PolymerShape( Tmjson &j, Tspace &spc ) : AnalysisBase(j), spc(&spc)
        {
            name = "Polymer Shape";
            auto m = j["mollist"];
            for ( auto &i : m )
            {   // loop over molecule names
                string molname = i.get<string>();
                auto it = spc.molList().find(molname);
                if ( it != spc.molList().end())
                    molid.push_back(it->id);
                else
                    std::cerr << "# PolymerShape warning: molecule not found!" << endl;
            }
        }
    };

    /**
     * @brief Analyse charge multipoles and their fluctuations of groups
     *
     * This analysis class will analyse selected groups and calculate
     * their net-charge, dipole moment as well as their variances.
     * It is possible to exclude certain atom types by added their
     * names to an exclusionlist. Several groups may be analysed -
     * the `sample()` function will automatically identify different
     * groups via their names.
     * The dipole moment is calculated with respect to the mass center.
     *
     * Parameters are specified in `["analysis"]["chargemultipole"]:
     *
     * Key        | Description
     * :--------- | :--------------------------------
     * `nstep`    | Sample at every n'th microstep
     * `mollist`  | Array of molecule names to be analysed
     *
     * @author Anil Kurut
     * @date Lund 2012
     */
    template<typename Tspace>
    class ChargeMultipole : public AnalysisBase
    {
    private:
        Tspace *spc;
        vector<int> molid; // molid to analyse
        std::map<string, Average < double> > Z, Z2, mu,
        mu2;

        double charge( const Group &g, double Z = 0 )
        {
            for ( auto i : g )
                if ( !excluded(spc->p[i]))
                    Z += spc->p[i].charge;
            return Z;
        }

        double dipole( const Group &g )
        {
            assert(spc->geo.dist(g.cm, g.massCenter(*spc)) < 1e-9
                       && "Mass center must be in sync.");
            Point t, mu(0, 0, 0);
            for ( auto i : g )
                if ( !excluded(spc->p[i]))
                {
                    t = spc->p[i] - g.cm;                // vector to center of mass
                    spc->geo.boundary(t);               // periodic boundary (if any)
                    mu += spc->p[i].charge * t;
                }
            return mu.len();
        }

        /** @brief Determines particle should be excluded from analysis */
        template<class Tparticle>
        bool excluded( const Tparticle &p )
        {
            if ( exclusionlist.count(atom[p.id].name) == 0 )
                return false;
            return true;
        }

        /** @brief Sample properties of Group (identified by group name) */
        void __sample( const Group &g )
        {
            assert(!g.name.empty() && "All Groups should have a name!");
            if ( spc->molecule[g.molId].isMolecular())
            {
                double z = charge(g);
                double dip = dipole(g);
                Z[g.name] += z;
                Z2[g.name] += z * z;
                mu[g.name] += dip;
                mu2[g.name] += dip * dip;
            }
        }

        /* @brief Sample properties of Group (identified by group name) */
        void _sample() override
        {
            for ( auto id : molid ) // loop over molecule id's
                for ( auto g : spc->findMolecules(id)) // loop over molecules of that id
                    __sample(*g);
        }

        string _info() override
        {
            using namespace textio;
            char k = 13;
            std::ostringstream o;
            if ( !exclusionlist.empty())
            {
                o << pad(SUB, w, "Exclusion list");
                for ( auto i : exclusionlist )
                    o << i << " ";
            }
            o << endl << indent(SUB) << std::left << setw(w) << "Macromolecule  "
              << setw(k + 4) << bracket("Z")
              << setw(k + 11) << bracket("Z" + squared) + "-" + bracket("Z") + squared
              << setw(k + 5) << bracket(textio::mu)
              << setw(k + 5) << bracket(textio::mu + squared) + "-" + bracket(textio::mu) + squared << endl;
            for ( auto &m : Z )
                o << indent(SUB) << std::left << setw(w) << m.first << setw(k) << m.second.avg()
                  << setw(k + 1) << Z2[m.first].avg() - pow(m.second.avg(), 2)
                  << setw(k) << mu[m.first].avg()
                  << setw(k) << mu2[m.first].avg() - pow(mu[m.first].avg(), 2) << endl;
            return o.str();
        }

        Tmjson _json() override
        {
            Tmjson j;
            auto &_j = j[name]["mollist"];
            for ( auto &m : Z )
            {
                _j[m.first]["Z"] = m.second.avg();
                _j[m.first]["Z2"] = Z2[m.first].avg();
                _j[m.first]["mu"] = mu[m.first].avg();
                _j[m.first]["mu2"] = mu2[m.first].avg();
            }
            return j;
        }

    public:
        ChargeMultipole( Tmjson &j, Tspace &spc ) : AnalysisBase(j), spc(&spc)
        {
            name = "Charge Multipole";
            auto m = j["mollist"];
            for ( auto &i : m )
            {   // loop over molecule names
                string molname = i.get<string>();
                auto it = spc.molList().find(molname);
                if ( it != spc.molList().end())
                    molid.push_back(it->id);
                else
                    std::cerr << "# Charge multipole  warning: molecule not found!" << endl;
            }
        }

        std::set<string> exclusionlist; //!< Atom names listed here will be excluded from the analysis.
    };

    /**
     * @brief Multipolar decomposition between groups as a function of separation
     *
     * This will analyse the electrostatic energy between two groups as
     * a function of their mass center separation. Sampling consists of
     * the following:
     *
     * 1. The exact electrostatic energy is calculated by explicitly summing
     *    Coulomb interactions between charged particles
     * 2. Each group -- assumed to be a molecule -- is translated into a
     *    multipole (monopole, dipole, quadrupole)
     * 3. Multipolar interaction energies are calculated, summed, and tabulated
     *    together with the exact electrostatic interaction energy. Ideally
     *    (infinite number of terms) the multipoles should capture full
     *    electrostatics
     *
     * The points 1-3 above will be done as a function of group-to-group
     * mass center separation.
     *
     * Note also that the moments are defined with
     * respect to the *mass* center, not *charge* center. While for most
     * macromolecules there is only a minor difference between the two,
     * the latter is more appropriate and is planned for a future update.
     * A simply way to mimic this is to assign zero mass to all neutral
     * atoms in the molecule.
     *
     * The constructor takes the following JSON keywords:
     *
     * Keyword   | Description
     * :-------- | :---------------------------------------------
     * `dr`      | Distance resolution in angstrom (default: 0.2)
     *
     * @date Malmo 2014
     * @note Needs testing!
     * @todo Add option to use charge center instead of mass center
     * @todo _sample() functionality unfinished
     */
    template<class Tspace, class Tcoulomb=Potential::Coulomb>
    class MultipoleDistribution : public AnalysisBase
    {
    private:
        string filename;      // output file name
        int id1, id2;         // pair of molecular id's to analyse
        double dr;            // distance resolution

        Tcoulomb coulomb;     // coulomb potential
        Tspace *spc;

        string _info() override
        {
            return string();
        }

        struct data
        {
            double tot, ii, id, iq, dd;
            unsigned long int cnt;

            data() : cnt(0) {}
        };

        std::map<int, data> m; // slow, but OK for infrequent sampling

        template<class Tgroup>
        Tensor<double> quadrupoleMoment( const Tspace &s, const Tgroup &g ) const
        {
            Tensor<double> theta;
            theta.setZero();
            assert(g.size() <= (int) s.p.size());
            for ( auto i : g )
            {
                Point t = s.p[i] - g.cm;
                s.geo.boundary(t);
                theta = theta + t * t.transpose() * s.p[i].charge;
            }
            return 0.5 * theta;
        }

        // convert group to multipolar particle
        template<class Tgroup>
        DipoleParticle toMultipole( const Tspace &spc, const Tgroup &g ) const
        {
            DipoleParticle m;
            m = g.cm;
            m.charge = netCharge(spc.p, g);            // monopole
            m.mu = Geometry::dipoleMoment(spc, g); // dipole
            m.muscalar = m.mu.norm();
            if ( m.muscalar > 1e-8 )
                m.mu = m.mu / m.muscalar;
            m.theta = quadrupoleMoment(spc, g);    // quadrupole
            return m;
        }

        template<class Tgroup>
        double g2g( const Tspace &spc, const Tgroup &g1, const Tgroup &g2 )
        {
            double u = 0;
            for ( auto i : g1 )
                for ( auto j : g2 )
                    u += coulomb(spc.p[i], spc.p[j]);
            return u;
        }

        void _sample() override
        {
        }

    public:

        MultipoleDistribution( Tmjson &j, const Tspace &s ) : AnalysisBase(j), coulomb(j)
        {
            name = "Multipole Distribution";
            dr = j["dr"] | 0.2;
            filename = j["file"] | string("multipole.dat");
            string name1 = j["group1"] | string();
            string name2 = j["group1"] | string();

            auto f1 = s.molecule.find(name1);
            auto f2 = s.molecule.find(name2);

            assert(f1 != s.molecule.end());
            assert(f2 != s.molecule.end());

            id1 = *f1.id;
            id2 = *f2.id;
        }

        /**
           * @brief Sample multipole energy
           * @param spc Simulation space
           * @param g1  Group with molecule 1
           * @param g2  Group with molecule 2
           * @note Group mass-centers (`Group::cm`) must be up-to-date before
           *       calling this function
           */
        template<class Tmultipole=DipoleParticle>
        void sample( Tspace &spc, Group &g1, Group &g2 )
        {
            // multipoles and cm-cm distance
            auto a = toMultipole(spc, g1);
            auto b = toMultipole(spc, g2);
            auto r = spc.geo.vdist(g1.cm, g2.cm);
            double r2inv = 1 / r.squaredNorm();
            double rinv = sqrt(r2inv);
            double r3inv = rinv * r2inv;

            // multipolar energy
            coulomb.setSpace(spc);
            data d;
            d.cnt++;
            d.tot = g2g(spc.p, g1, g2); // exact el. energy
            d.ii = a.charge * b.charge * rinv; // ion-ion, etc.
            d.id = (a.charge * b.mu.dot(r) - b.charge * a.mu.dot(r)) * r3inv;
            d.dd = mu2mu(a.mu, b.mu, a.muscalar * b.muscalar, r);
            d.iq = q2quad(a.charge, b.theta, b.charge, a.theta, r);

            // add to grand average
            int key = to_bin(1 / rinv, dr);
            auto it = m.find(key);
            if ( it == m.end())
                m[key] = d;
            else
            {
                it->second.cnt++;
                it->second.ii += d.ii;
                it->second.id += d.id;
                it->second.iq += d.iq;
                it->second.dd += d.dd;
                it->second.tot += d.tot;
            }
        }

        /** @brief Save multipole distribution to disk */
        void save( const string &filename ) const
        {
            std::ofstream f(filename.c_str());
            if ( f )
            {
                char w = 12;
                auto lB = coulomb.bjerrumLength();
                f.precision(4);
                f << "# Multipolar energy analysis (kT)\n"
                  << std::left << setw(w) << "# r/AA" << std::right << setw(w) << "exact"
                  << setw(w) << "total" << setw(w) << "ionion" << setw(w) << "iondip"
                  << setw(w) << "dipdip" << setw(w) << "ionquad\n";
                for ( auto &i : m )
                    f << std::left
                      << setw(w) << i.first * dr                  // r
                      << std::right
                      << setw(w) << i.second.tot / i.second.cnt   // exact (already in kT)
                      << setw(w) << lB * (i.second.ii + i.second.id + i.second.dd + i.second.iq) / i.second.cnt // total
                      << setw(w) << lB * i.second.ii / i.second.cnt // individual poles...
                      << setw(w) << lB * i.second.id / i.second.cnt
                      << setw(w) << lB * i.second.dd / i.second.cnt
                      << setw(w) << lB * i.second.iq / i.second.cnt
                      << "\n";
            }
        }
    };

    /**
     * @brief Widom method for excess chemical potentials
     *
     * This class will use the ghost particle insertion technique
     * to insert a collection of particles which, when summed, should
     * have no net charge. This is used to calculate the mean excess
     * chemical potential and activity coefficient.
     */
    template<class Tparticle>
    class Widom : public AnalysisBase
    {
    private:
        Average<double> expsum; //!< Average of the excess chemical potential

        string _info()
        {
            using namespace Faunus::textio;
            std::ostringstream o;
            o << pad(SUB, w, "Number of insertions") << expsum.cnt << endl
              << pad(SUB, w, "Excess chemical pot.") << muex() << kT << endl
              << pad(SUB, w, "Mean activity coefficient") << gamma() << endl
              << pad(SUB, w, "Ghost particles");
            for ( auto &p : g )
                o << atom[p.id].name << " ";
            return o.str() + "\n";
        }

        void _test( UnitTest &test ) { test("widom_muex", muex()); }

    protected:
        std::vector<Tparticle> g; //!< Pool of ghost particles to insert (simultaneously)
    public:
        Widom()
        {
            name = "Multi Particle Widom Analysis";
            cite = "doi:10/dkv4s6";
        }

        void add( Tparticle p ) { g.push_back(p); }

        /* @brief Add particle to insert - sum of added particle charges should be zero.*/
        template<class Tpvec>
        void add( Tpvec &p )
        {
            std::map<short, bool> map; // replace w. `std::set`
            for ( auto i : p )
                map[i.id] = true;
            for ( auto &m : map )
            {
                Tparticle a;
                a = atom[m.first];
                add(a);
            }
        }

        /** @brief Sampled mean activity coefficient */
        double gamma() { return exp(muex()); }

        /** @brief Sampled mean excess chemical potential */
        double muex() { return -log(expsum.avg()) / g.size(); }

        /** @brief Insert and analyse `n` times */
        template<class Tspace, class Tenergy>
        void sample( Tspace &spc, Tenergy &pot, int ghostin )
        {
            int n = g.size();
            if ( n > 0 )
                while ( ghostin-- > 0 )
                {
                    double du = 0;
                    for ( auto &i : g )
                        spc.geo.randompos(i);     // random ghost positions
                    for ( auto &i : g )
                        du += pot.all2p(spc.p, i);  // energy with all particles in space
                    for ( int i = 0; i < n - 1; i++ )
                        for ( int j = i + 1; j < n; j++ )
                            du += pot.p2p(g[i], g[j]);// energy between ghost particles
                    expsum += exp(-du);
                }
        }
    };

    /**
     * @brief Single particle hard sphere Widom insertion with charge scaling
     *
     * This will calculate excess chemical potentials for single particles
     * in the primitive model of electrolytes. Use the `add()` functions
     * to add test or *ghost* particles and call `sample()` to perform single
     * particle insertions.
     * Inserted particles are *non-perturbing* and thus removed again after
     * sampling. Electroneutrality for insertions of charged species is
     * maintaing by charge re-scaling according to
     *
     * - [Svensson and Woodward, Mol. Phys. 1988, 64:247]
     *   (http://doi.org/ft9bv9)
     *
     * Currently this works **only** for the primitive model of electrolytes, i.e.
     * hard, charged spheres interacting with a Coulomb potential.
     *
     * @warning Works only for the primitive model
     * @note This is a conversion of the Widom routine found in the `bulk.f`
     *       fortran program by Bolhuis/Jonsson/Akesson at Lund University.
     * @author Martin Trulsson and Mikael Lund
     * @date Lund / Prague 2007-2008.
     * @todo Rewrite to use _sample()
     */
    template<class Tspace>
    class WidomScaled : public AnalysisBase
    {

    private:

        typedef std::vector<double> Tvec;
        typedef typename Tspace::ParticleType Tparticle;
        typename Tspace::ParticleVector g;//!< list of test particles
        Tvec chel;          //!< electrostatic
        Tvec chhc;          //!< hard collision
        Tvec chex;          //!< excess
        Tvec chexw;         //!< excess
        Tvec chtot;         //!< total
        vector <Tvec> ewden; //!< charging denominator
        vector <Tvec> ewnom; //!< charging nominator
        vector <Tvec> chint; //!< charging integrand
        Tvec chid;          //!< ideal term
        Tvec expuw;
        vector<int> ihc, irej;
        int ghostin;        //< ghost insertions
        double lB;          //!< Bjerrum length [a]

        void init()
        {
            int gspec = g.size();
            chel.resize(gspec);
            chhc.resize(gspec);
            chex.resize(gspec);
            chtot.resize(gspec);
            ewden.resize(gspec);
            ewnom.resize(gspec);
            chint.resize(gspec);
            expuw.resize(gspec);
            chexw.resize(gspec);
            ihc.resize(gspec);
            irej.resize(gspec);

            for ( int i = 0; i < gspec; i++ )
            {
                chel[i] = 0;
                chhc[i] = 0;
                chex[i] = 0;
                chtot[i] = 0;
                ihc[i] = 0;
                ewden[i].resize(11);
                ewnom[i].resize(11);
                chint[i].resize(11);
                for ( int j = 0; j < 11; j++ )
                    ewden[i][j] = ewnom[i][j] = chint[i][j] = 0;
            }
        }

        template<class Tgeo>
        bool overlap( const Tparticle &a, const Tparticle &b, const Tgeo &geo )
        {
            double s = a.radius + b.radius;
            return (geo.sqdist(a, b) < s * s) ? true : false;
        }

        string _info()
        {
            using namespace textio;
            std::ostringstream o;
            double aint4, aint2, aint1;
            for ( size_t i = 0; i < g.size(); i++ )
            {
                for ( int cint = 0; cint < 11; cint++ )
                {
                    if ( ewden[i][cint] == 0 )
                        std::cerr << "# WARNING: Widom denominator equals zero" << endl;
                    else
                        chint[i][cint] = ewnom[i][cint] / ewden[i][cint];
                }
                aint4 = chint[i][1] + chint[i][3] + chint[i][5] + chint[i][7] + chint[i][9];
                aint2 = chint[i][2] + chint[i][4] + chint[i][6] + chint[i][8];
                aint1 = chint[i][0] + chint[i][10];
                chel[i] = 1. / 30. * (aint1 + 2 * aint2 + 4 * aint4);
            }

            int cnttot = cnt * ghostin;
            o << pad(SUB, w, "Number of insertions") << cnttot << endl
              << pad(SUB, w, "Excess chemical potentials (kT)") << endl
              << "             total    elec.   hs             z        r" << endl;
            char w = 10;
            for ( size_t i = 0; i < g.size(); i++ )
            {
                chhc[i] = -log(double(cnttot - ihc[i]) / cnttot);
                chexw[i] = -log(expuw[i]);
                chex[i] = chhc[i] + chel[i];
                o.unsetf(std::ios_base::floatfield);
                o << "    [" << i << "] "
                  << std::setprecision(4)
                  << std::setw(w) << chex[i]
                  << std::setw(w) << chel[i]
                  << std::setw(w) << chhc[i]
                  << std::setprecision(2) << std::fixed
                  << std::setw(w) << g[i].charge
                  << std::setw(w) << g[i].radius << endl;
            }
            return o.str();
        }

    public:

        /**
           * @param bjerrumLength Bjerrum length [angstrom]
           * @param insertions Number of insertions per call to `insert()`
           */
        WidomScaled( double bjerrumLength, int insertions )
        {
            assert(insertions >= 0);
            assert(bjerrumLength > 0);
            name = "Single particle Widom insertion w. charge scaling";
            cite = "doi:10/ft9bv9 + doi:10/dkv4s6";
            lB = bjerrumLength;
            ghostin = insertions;
        }

        /**
           * @brief Add ghost particle
           *
           * This will add particle `p` to the list of ghost particles
           * to insert.
           */
        void add( const Tparticle &p )
        {
            g.push_back(p);
            init();
        }

        /**
           * @brief Add ghost particles
           *
           * This will scan the particle vector for particles and each unique type
           * will be added to the list a ghost particles to insert.
           */
        template<class Tpvec>
        void add( const Tpvec &p )
        {
            std::set<typename Tparticle::Tid> ids;
            for ( auto &i : p )
                ids.insert(i.id);
            for ( auto i : ids )
            {
                Tparticle a;
                a = atom[i];
                add(a);
            }
        }

        /**
           * @brief Do test insertions and sample excess chemical potential
           *
           * @param p List of particles to insert into. This will typically be the main
           *          particle vector, i.e. `Space::p`.
           * @param geo Geometry to use for distance calculations and random position generation
           */
        template<class Tpvec, class Tgeo>
        void sample( const Tpvec &p, Tgeo &geo )
        {
            assert(lB > 0);
            if ( !g.empty())
                if ( !p.empty())
                {
                    Tparticle ghost;
                    double u, cu;
                    for ( int i = 0; i < ghostin; i++ )
                    {
                        geo.randompos(ghost);
                        int goverlap = 0;
                        for ( size_t k = 0; k < g.size(); k++ )
                        {
                            ghost.radius = g[k].radius;
                            irej[k] = 0;
                            int j = 0;
                            while ( !overlap(ghost, p[j], geo) && j < (int) p.size())
                                j++;
                            if ( j != (int) p.size())
                            {
                                ihc[k]++;
                                irej[k] = 1;
                                goverlap++;
                            }
                        }

                        if ( goverlap != (int) g.size())
                        {
                            cu = 0;
                            u = 0;  //elelectric potential (Coulomb only!)
                            for ( auto &i : p )
                            {
                                double invdi = 1 / geo.dist(ghost, i);
                                cu += invdi;
                                u += invdi * i.charge;
                            }
                            cu = cu * lB;
                            u = u * lB;
                            double ew, ewla, ewd;
                            for ( size_t k = 0; k < g.size(); k++ )
                            {
                                if ( irej[k] == 0 )
                                {
                                    expuw[k] += exp(-u * g[k].charge);
                                    for ( int cint = 0; cint < 11; cint++ )
                                    {
                                        ew = g[k].charge *
                                            (u - double(cint) * 0.1 * g[k].charge * cu / double(p.size()));
                                        ewla = ew * double(cint) * 0.1;
                                        ewd = exp(-ewla);
                                        ewden[k][cint] += ewd;
                                        ewnom[k][cint] += ew * ewd;
                                    }
                                }
                            }
                        }
                    }
                }
        }

    }; // end of WidomScaled

    /**
     * @brief Samples bilayer structure
     *
     * This was developed for coarse grained membrane models
     * but should be general enough for other uses.
     */
    class BilayerStructure : public AnalysisBase
    {

    private:

        inline string _info()
        {
            using namespace textio;
            std::ostringstream o;
            if ( cnt > 0 )
                o << pad(SUB, w, "Lipid order parameter") << S << endl
                  << pad(SUB, w, "Area per lipid") << A << " " + sigma + squared << endl;
            return o.str();
        }

        Average<double> S, A;

        void _test( UnitTest &t );

    public:

        inline BilayerStructure()
        {
            name = "Bilayer structure";
            cite = "doi:10/chqzjk";
        }

        template<class Tcuboid, class Tpvec, class Tgroup>
        void sample( Tcuboid &geo, Tpvec &p, Tgroup &lipids )
        {
            cnt++;
            S += orderParameter(geo, p, lipids);
            A += areaPerLipid(geo, p, lipids);
        }

        /**
         * @brief Sample lipid order parameter
         *
         * @f[
         * S = \frac{1}{2} \left ( 3 (\mathbf{an})^2 -1 \right )
         * @\]
         *
         * where `a` is the unit vector between the tail and the head group,
         * `n` is the normal to the bilayer plane.
         */
        template<class Tcuboid, class Tpvec, class Tgroup>
        static double
        orderParameter( Tcuboid &geo, Tpvec &p, Tgroup &lipids, Point n = Point(0, 0, 1))
        {
            Average<double> S;
            for ( int i = 0; i < lipids.numMolecules(); i++ )
            {
                Group g;
                lipids.getMolecule(i, g); // i'th lipid
                Point a = geo.vdist(p[g.front()], p[g.back()]).normalized();
                S += 0.5 * (3 * pow(a.dot(n), 2) - 1);
            }
            return S.avg();
        }

        /**
         * @brief Sample area per lipid (normalized by sigma)
         */
        template<class Tcuboid, class Tpvec>
        static double
        areaPerLipid( Tcuboid &geo, Tpvec &p, Group &lipids )
        {
            return geo.len.x() * geo.len.y() / lipids.numMolecules() * 2
                / pow(2 * p[lipids.front()].radius, 2);
        }
    };

    /**
     * @brief Analyse dielectric constant outside the cutoff limit.
     *
     * @note [Neumann, M. (1983) Mol. Phys., 50, 841-858].
     *
     * @param spc The space
     * @param filename Extention of filename from previous saved run (optional)
     */
    class DipoleAnalysis
    {
    private:
        Analysis::RadialDistribution<> rdf;
        Table2D<double, double> kw, mucorr_angle;
        Table2D<double, Average<double> > mucorr, mucorr_dist;
        Histogram<double, unsigned int> HM_x, HM_y, HM_z, HM_x_box, HM_y_box, HM_z_box, HM2, HM2_box;
        Average<double> M_x, M_y, M_z, M_x_box, M_y_box, M_z_box, M2, M2_box, diel_std, V_t, groupDipole;
        vector <Average<double>> mu_abs;

        int sampleKW, atomsize;
        double cutoff2, N;
        double const_Diel, const_DielTinfoil, const_DielCM, const_DielRF, epsRF, constEpsRF;

    public:
        template<class Tspace, class Tinputmap>
        DipoleAnalysis( const Tspace &spc, Tinputmap &in ) :
            rdf(0.1), kw(0.1), mucorr_angle(0.1), mucorr(0.1), mucorr_dist(0.1), HM_x(0.1), HM_y(0.1),
            HM_z(0.1), HM_x_box(0.1), HM_y_box(0.1), HM_z_box(0.1), HM2(0.1), HM2_box(0.1)
        {
            sampleKW = 0;
            setCutoff(spc.geo.len_half.x());
            N = spc.p.size();
            const_Diel = pc::e * pc::e * 1e10 / (3 * pc::kT() * pc::e0);
            updateConstants(spc.geo.getVolume());
            updateDielectricConstantRF(in.get("epsilon_rf", 80.));
            atomsize = atom.size();
            mu_abs.resize(atomsize - 1);
        }

        void setCutoff( double cutoff )
        {
            cutoff2 = cutoff * cutoff;
        }

        void updateDielectricConstantRF( double er )
        {
            epsRF = er;
            constEpsRF = 2 * (epsRF - 1) / (2 * epsRF + 1);
        }

        void updateConstants( double volume )
        {
            V_t += volume;
            const_DielTinfoil = const_Diel / V_t.avg();
            const_DielCM = const_DielTinfoil / 3;
            const_DielRF = const_DielTinfoil / 3;
        }

        /**
         * @brief Samples dipole-moment from dipole particles.
         * @param spc The space.
         */
        template<class Tspace>
        void sampleDP( Tspace &spc )
        {
            Point origin(0, 0, 0);
            Point mu(0, 0, 0);        // In e\AA
            Point mu_box(0, 0, 0);    // In e\AA

            for ( auto &i : spc.p )
            {
                if ( spc.geo.sqdist(i, origin) < cutoff2 )
                {
                    mu += i.mu * i.muscalar;
                }
                else
                {
                    mu_box += i.mu * i.muscalar;
                }
                for ( int j = 0; j < atomsize - 1; j++ )
                    if ( int(i.id) == j + 1 )
                        mu_abs[j] += i.muscalar;
            }
            mu_box += mu;
            samplePP(spc, mu, mu_box);
        }

        /**
         * @brief Samples dipole-moment from point particles.
         *
         * @param spc The space
         * @param mu Dipoles to add to from within cutoff (optional)
         * @param mu_box Dipoles to add to from entire box (optional)
         */
        template<class Tspace>
        void samplePP( Tspace &spc, Point mu = Point(0, 0, 0), Point mu_box = Point(0, 0, 0))
        {
            updateConstants(spc.geo.getVolume());
            Group all(0, spc.p.size() - 1);
            all.setMassCenter(spc);
            mu += Geometry::dipoleMoment(spc, all, sqrt(cutoff2));
            mu_box += Geometry::dipoleMoment(spc, all);

            HM_x(mu.x())++;
            HM_y(mu.y())++;
            HM_z(mu.z())++;
            HM_x_box(mu_box.x())++;
            HM_y_box(mu_box.y())++;
            HM_z_box(mu_box.z())++;
            M_x += mu.x();
            M_y += mu.y();
            M_z += mu.z();
            M_x_box += mu_box.x();
            M_y_box += mu_box.y();
            M_z_box += mu_box.z();
            double sca = mu.dot(mu);
            HM2(sca)++;
            M2 += sca;
            sca = mu_box.dot(mu_box);
            HM2_box(sca)++;
            M2_box += sca;
            diel_std.add(getDielTinfoil());

            double mus_group = 0.0;
            for ( auto gi : spc.groupList())
            {
                Point m = Geometry::dipoleMoment(spc, *gi);
                for ( auto i : *gi )
                    m += spc.p[i].muscalar * spc.p[i].mu;
                mus_group += m.norm();
            }
            groupDipole += (mus_group / double(spc.groupList().size()));
        }

        /**
         * @brief Samples g(r), \f$ <\hat{\mu}(0) \cdot \hat{\mu}(r)> \f$, \f$ <\frac{1}{2} ( 3 \hat{\mu}(0) \cdot \hat{\mu}(r) - 1 )> \f$, Histogram(\f$ \hat{\mu}(0) \cdot \hat{\mu}(r) \f$) and distant-dependent Kirkwood-factor.
         *
         * @param spc The space
         *
         */
        template<class Tspace>
        void sampleMuCorrelationAndKirkwood( const Tspace &spc )
        {
            double r, sca;
            int N = spc.p.size() - 1;
            for ( int i = 0; i < N; i++ )
            {
                kw(0) += spc.p[i].mu.dot(spc.p[i].mu) * spc.p[i].muscalar * spc.p[i].muscalar;
                for ( int j = i + 1.; j < N + 1; j++ )
                {
                    r = spc.geo.dist(spc.p[i], spc.p[j]);
                    rdf(r)++;
                    sca = spc.p[i].mu.dot(spc.p[j].mu);
                    mucorr_angle(sca) += 1.;
                    mucorr(r) += sca;
                    mucorr_dist(r) += 0.5 * (3 * sca * sca - 1.);
                    kw(r) += 2 * sca * spc.p[i].muscalar * spc.p[j].muscalar;
                }
            }
            kw(0) += spc.p[N].mu.dot(spc.p[N].mu) * spc.p[N].muscalar * spc.p[N].muscalar;
            sampleKW++;
        }

        /**
         * @brief Returns dielectric constant (using Tinfoil conditions).
         * \f$ 1 + \frac{<M^2>}{3V\epsilon_0k_BT} \f$
         */
        double getDielTinfoil()
        {
            // 1 + ( ( ( 4 * pi * <M^2> ) / ( 3 * V * kT ) ) / ( 4 * pi * e0 ) )
            return (1 + M2_box.avg() * const_DielTinfoil);
        }

        /**
         * @brief Returns dielectric constant, \f$ \varepsilon_r \f$, according to
         * \f$ \frac{\varepsilon_r - 1}{\varepsilon_r + 2} \left[1 - \frac{\varepsilon_r - 1}{\varepsilon_r + 2}\tilde{T}(0) \right]^{-1} = \frac{4\pi}{3}\frac{\langle M^2 \rangle}{3Vk_BT} \f$
         * where
         * \f$ \tilde{T}(0) = erf(\alpha R_c) - ((\alpha R_c)^4 + 2(\alpha R_c)^2 + 3 )\frac{2\alpha R_ce^{-\alpha^2R_c^2}}{3\sqrt{\pi}}    \f$
         *
         * @param kappa Damping-coefficient used in the Wolf potential
         * @param Rc Cut-off for the electrostatic potential
         *
         * @warning Needs to be checked!
         */
        double getDielWolf( double kappa, double Rc )
        {
            double kappaRc = kappa * Rc;
            double kappaRc2 = kappaRc * kappaRc;
            double T = erf_x(kappaRc)
                - (2 / (3 * sqrt(pc::pi))) * exp(-kappaRc2) * (kappaRc2 * kappaRc2 + 2.0 * kappaRc2 + 3.0);
            return (((T + 2.0) * M2_box.avg() * const_DielTinfoil + 1.0)
                / ((T - 2.0) * M2_box.avg() * const_DielTinfoil + 1.0));
        }

        /**
         * @brief Returns dielectric constant ( Clausius-Mossotti ).
         * \f$ \frac{1 + \frac{2<M^2>}{9V\epsilon_0k_BT}}{1 - \frac{<M^2>}{9V\epsilon_0k_BT}} \f$
         *
         * @warning Needs to be checked!
         */
        double getDielCM()
        {
            double temp = M2_box.avg() * const_DielCM;
            return ((1 + 2 * temp) / (1 - temp));
        }

        /**
         * @brief Returns dielectric constant when
         * \f$ \varepsilon_r = \varepsilon_{RF} \f$
         * according to
         * \f$ \frac{(2\varepsilon_r + 1)(\varepsilon_r - 1)}{9\varepsilon_r} = \frac{4\pi}{3}\frac{\langle M^2 \rangle}{3Vk_BT} \f$
         *
         * @warning Needs to be checked!
         */
        double getDielRF()
        {
            double avgRF = M2_box.avg() * const_DielRF;
            double tempEps = 2.25 * avgRF + 0.25 + 0.75 * sqrt(9 * avgRF * avgRF + 2 * avgRF + 1);
            return tempEps;
        }

        /**
         * @brief Saves data to files.
         * @param ext Extention of filename
         * @param reset If true, reset all averages after save (default: false)
         *
         * @note \f$ g(r) \rightarrow \f$ gofr.dat+ext
         *       \f$ \mu(0)\cdot\mu(r) \rightarrow \f$ mucorr.dat+ext
         *       \f$ <\frac{1}{2} ( 3 \mu(0) \cdot \mu(r) - 1 )> \rightarrow \f$ mucorr_dist.dat+ext
         *
         */
        void save( string ext = "", bool reset = false )
        {
            rdf.save("gofr.dat" + ext);
            mucorr.save("mucorr.dat" + ext);
            mucorr_angle.save("mucorr_angle.dat" + ext);
            mucorr_dist.save("mucorr_dist.dat" + ext);
            kw.sumSave("kirkwood.dat" + ext, 1.0 / double(sampleKW));
            HM_x.save("hist_dip_x.dat" + ext);
            HM_y.save("hist_dip_y.dat" + ext);
            HM_z.save("hist_dip_z.dat" + ext);
            HM_x_box.save("hist_dip_x_box.dat" + ext);
            HM_y_box.save("hist_dip_y_box.dat" + ext);
            HM_z_box.save("hist_dip_z_box.dat" + ext);
            HM2.save("hist_dip2.dat" + ext);
            HM2_box.save("hist_dip2_box.dat" + ext);

            string filename = "dipoledata.dat" + ext;
            std::ofstream f(filename.c_str());
            f.precision(10);
            if ( f )
            {
                if ( M_x.cnt != 0 )
                    f << "M_x " << M_x.cnt << " " << M_x.avg() << " " << M_x.sqsum << "\n";
                if ( M_y.cnt != 0 )
                    f << "M_y " << M_y.cnt << " " << M_y.avg() << " " << M_y.sqsum << "\n";
                if ( M_z.cnt != 0 )
                    f << "M_z " << M_z.cnt << " " << M_z.avg() << " " << M_z.sqsum << "\n";
                if ( M_x_box.cnt != 0 )
                    f << "M_x_box " << M_x_box.cnt << " " << M_x_box.avg() << " " << M_x_box.sqsum << "\n";
                if ( M_y_box.cnt != 0 )
                    f << "M_y_box " << M_y_box.cnt << " " << M_y_box.avg() << " " << M_y_box.sqsum << "\n";
                if ( M_z_box.cnt != 0 )
                    f << "M_z_box " << M_z_box.cnt << " " << M_z_box.avg() << " " << M_z_box.sqsum << "\n";
                if ( M2.cnt != 0 )
                    f << "M2 " << M2.cnt << " " << M2.avg() << " " << M2.sqsum << "\n";
                if ( M2_box.cnt != 0 )
                    f << "M2_box " << M2_box.cnt << " " << M2_box.avg() << " " << M2_box.sqsum << "\n";
                if ( diel_std.cnt != 0 )
                    f << "diel_std " << diel_std.cnt << " " << diel_std.avg() << " " << diel_std.sqsum;
                for ( int j = 0; j < atomsize - 1; j++ )
                    if ( mu_abs[j].cnt != 0 )
                        f << "mu_abs_" << atom[j + 1].name << " " << mu_abs[j].cnt << " " << mu_abs[j].avg() << " "
                          << mu_abs[j].sqsum << "\n";
            }

            if ( reset )
            {
                rdf.clear();
                mucorr.clear();
                mucorr_angle.clear();
                mucorr_dist.clear();
                kw.clear();
                HM_x.clear();
                HM_y.clear();
                HM_z.clear();
                HM_x_box.clear();
                HM_y_box.clear();
                HM_z_box.clear();
                HM2.clear();
                HM2_box.clear();
                M_x.reset();
                M_y.reset();
                M_z.reset();
                M_x_box.reset();
                M_y_box.reset();
                M_z_box.reset();
                M2.reset();
                M2_box.reset();
                diel_std.reset();
                for ( int j = 0; j < atomsize - 1; j++ )
                    mu_abs[j].reset();
            }
        }

        void load( string ext = "" )
        {
            if ( ext == "none" )
                ext = "";
            rdf.load("gofr.dat" + ext);
            mucorr.load("mucorr.dat" + ext);
            mucorr_angle.load("mucorr_angle.dat" + ext);
            mucorr_dist.load("mucorr_dist.dat" + ext);
            kw.load("kirkwood.dat" + ext);
            HM_x.load("hist_dip_x.dat" + ext);
            HM_y.load("hist_dip_y.dat" + ext);
            HM_z.load("hist_dip_z.dat" + ext);
            HM_x_box.load("hist_dip_x_box.dat" + ext);
            HM_y_box.load("hist_dip_y_box.dat" + ext);
            HM_z_box.load("hist_dip_z_box.dat" + ext);
            HM2.load("hist_dip2.dat" + ext);
            HM2_box.load("hist_dip2_box.dat" + ext);

            string filename = "dipoledata.dat" + ext;
            std::ifstream f(filename.c_str());
            int cnt_mu_abs = 0;
            if ( f )
            {
                while ( !f.eof())
                {
                    string name;
                    int cnt;
                    double average;
                    double sqsum;
                    f >> name >> cnt >> average >> sqsum;
                    if ( name == "M_x" )
                    {
                        M_x.reset();
                        Average<double> M_xt(average, sqsum, cnt);
                        M_x = M_x + M_xt;
                    }
                    if ( name == "M_y" )
                    {
                        M_y.reset();
                        Average<double> M_yt(average, sqsum, cnt);
                        M_y = M_y + M_yt;
                    }
                    if ( name == "M_z" )
                    {
                        M_z.reset();
                        Average<double> M_zt(average, sqsum, cnt);
                        M_z = M_z + M_zt;
                    }
                    if ( name == "M_x_box" )
                    {
                        M_x_box.reset();
                        Average<double> M_x_boxt(average, sqsum, cnt);
                        M_x_box = M_x_box + M_x_boxt;
                    }
                    if ( name == "M_y_box" )
                    {
                        M_y_box.reset();
                        Average<double> M_y_boxt(average, sqsum, cnt);
                        M_y_box = M_y_box + M_y_boxt;
                    }
                    if ( name == "M_z_box" )
                    {
                        M_z_box.reset();
                        Average<double> M_z_boxt(average, sqsum, cnt);
                        M_z_box = M_z_box + M_z_boxt;
                    }
                    if ( name == "M2" )
                    {
                        M2.reset();
                        Average<double> M2t(average, sqsum, cnt);
                        M2 = M2 + M2t;
                    }
                    if ( name == "M2_box" )
                    {
                        M2_box.reset();
                        Average<double> M2_boxt(average, sqsum, cnt);
                        M2_box = M2_box + M2_boxt;
                    }
                    if ( name == "diel_std" )
                    {
                        diel_std.reset();
                        Average<double> diel_stdt(average, sqsum, cnt);
                        diel_std = diel_std + diel_stdt;
                    }
                    size_t found = name.find("mu_abs");
                    if ( found != string::npos )
                    {
                        Average<double> mu_abst(average, sqsum, cnt);
                        mu_abs[cnt_mu_abs] = mu_abs[cnt_mu_abs] + mu_abst;
                        cnt_mu_abs++;
                    }
                }
            }
        }

        inline string info()
        {
            using namespace Faunus::textio;
            std::ostringstream o;
            o << header("Dipole analysis");
            o << indent(SUB) << epsilon_m + subr + "(Tinfoil)" << setw(22) << getDielTinfoil()
              << ", " + sigma + "=" << diel_std.stdev() << ", " + sigma + "/" + epsilon_m + subr + "="
              << (100 * diel_std.stdev() / getDielTinfoil()) << percent << endl
              << indent(SUB) << bracket("M" + squared) << setw(27) << M2_box.avg()
              << " eA" + squared + ", " + sigma + "=" << M2_box.stdev()
              << ", " + sigma + "/" + bracket("M" + squared) + "=" << (100 * M2_box.stdev() / M2_box.avg())
              << percent << "\n"
              << indent(SUB) << bracket("M") << setw(25) << "( " << M_x_box.avg()
              << " , " << M_y_box.avg() << " , " << M_z_box.avg()
              << " ) eA\n"
              << indent(SUBSUB) << sigma << setw(25) << "( " << M_x_box.stdev()
              << " , " << M_y_box.stdev() << " , " << M_z_box.stdev()
              << " )\n";
            for ( int j = 0; j < atomsize - 1; j++ )
            {
                o << indent(SUB) << bracket("|" + mu + "|") << "(" << atom[j + 1].name << ")" << setw(20)
                  << mu_abs[j].avg() << " eÅ, " + sigma + "=" << mu_abs[j].stdev()
                  << ", " + sigma + "/" + bracket("|" + mu + "|") + "=" << (100 * mu_abs[j].stdev() / mu_abs[j].avg())
                  << percent << endl;
            }
            o << indent(SUBSUB) << bracket("|" + mu + "|") << setw(25) << groupDipole.avg() << " eÅ, " + sigma + "="
              << groupDipole.stdev() << endl;
            return o.str();
        }
    };

    /*
     * Perhaps make this a template, taking T=double as parameter?
     */
    template<class T=double>
    class analyzeVector
    {
    private:
        std::vector<T> noise;
        int N;
        int lag;
        double mu;
        double sigma2;
        double F_X_LB;
        double F_X_BP;
        double F_X_stud;
        double sTd_alpha;
    public:
        inline analyzeVector( std::vector<T> noise_in )
        {
            noise = noise_in;
            N = noise.size();
            lag = std::round(std::round(std::log(N)));  // More general instead of the maybe more common lag=20'
            lag = N;                                  // Only meaningful for large N (???)
            initMu();
            initVariance();
            F_X_LB = 0;
            F_X_BP = 0;
            F_X_stud = 0;
            sTd_alpha = 0;
        }

        void setLag( int lag_in )
        {
            lag = lag_in;
        }

        void initMu()
        {
            mu = 0;
            for ( int k = 0; k < N; k++ )
            {
                mu += noise[k];
            }
            mu /= N;
        }

        double getMu()
        {
            return mu;
        }

        void initVariance()
        {
            sigma2 = 0;
            for ( int k = 0; k < N; k++ )
            {
                sigma2 += noise[k] * noise[k];
            }
            sigma2 -= mu * mu;
        }

        double getVariance()
        {
            return sigma2;
        }

        // Approximate cumulative distribution function for value alpha in Ljung-Box method
        double getF_X_LB()
        {
            return F_X_LB;
        }

        // Approximate cumulative distribution function for value alpha in Box-Pierce method
        double getF_X_BP()
        {
            return F_X_BP;
        }

        // Approximate cumulative distribution function for value alpha in studentTdistribution method
        double getF_X_stud()
        {
            return F_X_stud;
        }

        // Value of alpha to approximately get F_X_stud in studentTdistribution method (Method fails if (x*x/dof > 1), see line further down)
        double getStdAlpha()
        {
            return sTd_alpha;
        }

        /**
           * @brief Chi-squared distribution.
           *        \f$ F(x;k) = \frac{\gamma\left(\frac{k}{2},\frac{x}{2}\right)}{\Gamma\left(\frac{k}{2}\right)} \f$ where \f$ s \f$ is half the lag.
           *
           * @param significance The significance to reach.
           * @param chi2step Step size in the iteration.
           */
        double getChi2( double significance, double &F_X, double chi2_step = 0.01 )
        {
            double x = -chi2_step;
            double level = 1 - significance;
            do
            {
                x += chi2_step;
                F_X = incompleteGamma(x / 2) / std::tgamma(double(lag) / 2);
            }
            while ( level > F_X );
            return x;
        }

        /**
           * @brief Lower Incomplete Gamma Function.
           *        \f$ \gamma(s,x) = x^se^{-x}\sum_{k=0}^{\infty}\frac{x^k}{s(s+1)...(s+k)} \f$ where \f$ s \f$ is half the lag.
           *
           * @param x Value to estimate for.
           */
        double incompleteGamma( double x )
        {
            double s = double(lag) / 2;
            double sum = 0;
            double term = 1.0 / s;
            int n = 1;
            while ( term != 0 )
            {
                sum += term;
                term *= (x / (s + n++));
            }
            return pow(x, s) * exp(-x) * sum;
        }

        double sampleAutocorrelation( double k )
        {
            double nom = 0;
            double den = 0;
            for ( int t = 0; t < N - k; t++ )
            {
                nom += (noise[t] - mu) * (noise[t + k] - mu);
                den += (noise[t] - mu) * (noise[t] - mu);
            }
            for ( int t = N - k; t < N; t++ )
            {
                den += (noise[t] - mu) * (noise[t] - mu);
            }
            return (nom / den);
        }

        /**
           * @brief The Ljung-Box test is a statistical test.
           *
           * This tests if a group of autocorrelations differ from zero,
           * based on a number of lags. Initially it was developed for ARMA-processes.
           * It is a portmanteau test. More info at DOI: 10.1093/biomet/65.2.297
           *
           * @param alpha The significance of the test. With a probability of \f$ (1-\alpha)*100 \f$ % the result is true.
           */
        bool LjungBox( double alpha )
        {
            double Q = 0.0;
            F_X_LB = 0;
            for ( int k = 0; k < lag; k++ )
                Q += sampleAutocorrelation(k) / (N - k);

            if ( Q * N * (N + 2) > getChi2(alpha, F_X_LB))
                return false;
            return true;
        }

        /**
           * @brief The Box-Pierce test is a statistical test.
           *
           * This tests if a group of autocorrelations differ from zero.
           * It tests the wider randomness based on a number of lags.
           * This is more simple, and not as accurate, as the Ljung_Box test.
           *
           * @param alpha The significance of the test. With a probability of
           * \f$ (1-\alpha)*100 \f$ % the result is true.
           */
        bool BoxPierce( double alpha )
        {
            double Q = 0.0;
            F_X_BP = 0;
            for ( int k = 0; k < lag; k++ )
                Q += sampleAutocorrelation(k);

            if ( Q * N > getChi2(alpha, F_X_BP))
                return false;
            return true;
        }

        /**
           * @brief Hypergeometric function.
           *
           * This function uses \f$ x=(x)_1=(x)_2=... \f$ for x=a,x=b and x=c.
           * \f$ F_1(a,b,c;z) = \sum_{n=0}^{\infty}\frac{(a)_n(b)_n}{(c)_n}\frac{z^n}{n!} \f$
           *
           * @param a Coefficient (usually a vector)
           * @param b Coefficient (usually a vector)
           * @param c Coefficient (usually a vector)
           * @param z Value to estimate for. Only works for \f$ |z|<1 \f$.
           */
        double F2( double a, double b, double c, double z )
        {
            assert(std::abs(z) < 1 && "|z| is not smaller than 1!");
            int n = 0;
            int nfac = 1;
            double term = 0;
            double sum = 0;
            double coeff = a * b / c;
            do
            {
                term = coeff * (pow(z, n) / nfac);
                sum += term;
                nfac *= ++n;
            }
            while ( term > 1e-30 ); // Some cutoff
            return sum;
        }

        /**
           * @brief Student's t-test distribution
           *
           * @param alpha The significance of the test.
           *        With a probability of \f$ (1-\alpha)*100 \f$ % the result is true.
           * @param dof Degrees of freedom.
           */
        double studentTdistribution( double alpha, int dof, double x_step = 0.01 )
        {
            double level = 1 - alpha;
            F_X_stud = 0;
            double x = -x_step;
            do
            {
                x += 0.01;
                if ( x * x / dof > 1 )
                {
                    x -= x_step;
                    sTd_alpha = 1 - F_X_stud;
                    break;
                }
                F_X_stud = 0.5 + x * std::tgamma((dof + 1) / 2) * F2(0.5, (dof + 1) / 2, 1.5, -x * x / dof)
                    / (sqrt(pc::pi * dof) * std::tgamma(dof / 2));
            }
            while ( level > F_X_stud );
            return x;
        }

        /**
           * @brief Testing the null hypothesis that the mean is equal to zero. The degrees of freedom used in this test is N − 1.
           *
           * @param alpha The significance of the test. With a probability of \f$ (1-\alpha)*100 \f$ % the result is true.
           */
        bool oneSampleT( double alpha )
        {
            return (studentTdistribution(alpha, N - 1) > sqrt(N / sigma2) * mu);
        }

        /**
           * @brief Returns the result of the LjungBox-, BoxPierce- and oneSampleT-tests.
           *
           * @param alpha The significance of the test. With a probability of \f$ (1-\alpha)*100 \f$ % the result is true.
           */
        std::vector<bool> checkAll( double alpha )
        {
            std::vector<bool> tests(3);
            tests.at(0) = LjungBox(alpha);
            tests.at(1) = BoxPierce(alpha);
            tests.at(2) = oneSampleT(alpha);
            return tests;
        }

        string info( char w = 0 )
        {
            using namespace Faunus::textio;
            std::ostringstream o;
            o << "Sample size: " << N << ", Mean value: " << mu << ", Variance: " << sigma2 << ", Lag: " << lag << endl;
            o << "F_X(Ljung-Box): " << F_X_LB << ", F_X(Box_Pierce): " << F_X_BP << ", Significance(oneSampleT): "
              << sTd_alpha << endl;
            return o.str();
        }
    };

    template<typename Tspace>
    class CylindricalDensity : public AnalysisBase
    {
    private:

        int id;
        double zmin, zmax, dz, area;
        Tspace *spc;
        Table2D<double, Average<double> > data;

        inline string _info() override
        {
            using namespace Faunus::textio;
            std::ostringstream o;
            if ( cnt > 0 )
            {
            }
            return o.str();
        }

        inline void _sample() override
        {
            for ( double z = zmin; z <= zmax; z += dz )
            {
                unsigned int n = 0;
                for ( auto &i : spc->p )
                    if ( i.id == id )
                        if ( i.z() >= z )
                            if ( i.z() < z + dz )
                                n++;
                data(z) += n / (area * dz);
            }
        }

    public:
        CylindricalDensity( Tmjson &j, Tspace &spc ) : spc(&spc), data(0.2), AnalysisBase(j)
        {
            name = "Cylindrical Density";
            zmin = j["zmin"] | 0.0;
            zmax = j["zmax"] | -zmin;
            dz = j["dz"] | 0.2;

            string atomtype = j["atomtype"] | string();
            cout << "atomtype = " << atomtype << endl;
            id = atom[atomtype].id;

            auto ptr = dynamic_cast< Geometry::Cylinder * >( &(spc.geo));
            if ( ptr != nullptr )
                area = std::acos(-1) * pow(ptr->getRadius(), 2);
            else
                area = 0;
            cout << "area = " << area << endl;
        }

        void save( const string &file )
        {
            unsigned int n = 0;
            for ( auto i : spc->p )
                if ( i.id == id )
                    n++;
            data.save(file, spc->geo.getVolume() / n);
        }

        ~CylindricalDensity()
        {
            save("cyldensity.dat");
        }
    };

    class WriteOnceFileAnalysis : public AnalysisBase
    {
    protected:
        string filename;

        string _info() override { return string(); }

        std::function<void(string)> f;

        void _sample() override
        {
            f(filename);
        }

    public:
        WriteOnceFileAnalysis( Tmjson &j, std::function<void(string)> writer ) : AnalysisBase(j)
        {
            steps = j["nstep"] | int(-1);
            filename = j["file"] | string();
            name = filename; // better than nothing...
            f = writer;
        }

        ~WriteOnceFileAnalysis()
        {
            if ( steps == -1 )
                _sample();
        }
    };

    /**
     * @brief Write XTC trajectory file
     *
     * JSON keywords: `nstep`, `file`
     */
    template<class Tspace>
    class XTCtraj : public AnalysisBase
    {
    private:

        FormatXTC xtc;
        Tspace *spc;
        string filename;

        void _sample() override
        {
            xtc.setbox(spc->geo.inscribe().len);
            xtc.save(filename, spc->p);
        }

        string _info() override
        {
            using namespace Faunus::textio;
            std::ostringstream o;
            if ( cnt > 0 )
                o << pad(SUB, 30, "Filename") << filename + "\n";
            return o.str();
        }

    public:

        XTCtraj( Tmjson &j, Tspace &s ) : AnalysisBase(j), xtc(1e6), spc(&s)
        {
            name = "XTC trajectory reporter";
            filename = j["file"] | string("traj.xtc");
            cite = "http://manual.gromacs.org/online/xtc.html";
        }
    };

    /**
     * @brief Calculate excess pressure using virtual volume move
     *
     * This will perform a virtual volume move and calculate the
     * excess pressure according to
     *
     * @f[
     * \frac{p^{ex}}{k_BT} = -\frac{ \ln \langle
     * e^{-\Delta U / k_BT} \rangle_{NVT} }{ \Delta V }
     * @f]
     *
     * based on Widom perturbation. The energy as evaluated by
     * calculating all group-to-group interactions (`Energy::g2g`)
     * and, for atomic groups, the internal energy
     * (`Energy::g_internal`). For using the full Hamiltonian,
     * use the keyword `fullenergy` as shown below.
     *
     * JSON input:
     *
     * Keyword      | Description
     * :----------  | :-------------------------------------------
     * `nstep`      | Sample every n'th time `sample()` is called
     * `dV`         | Volume perturbation (angstrom cubed)
     * `fullenergy` | Use full Hamiltonian (default: False)
     *
     * More information:
     * - doi:10.1063/1.472721 (basics)
     * - doi:10.1063/1.4767375 (pressure tensor, surface tension etc.)
     *
     * @todo Untested for molecular systems
     * @note Be aware that external energies are currently disabled. Issue w. volume?
     */
    template<class Tspace>
    class VirtualVolumeMove : public AnalysisBase
    {
    private:
        typedef Energy::Energybase <Tspace> Tenergy;
        Tenergy *pot;
        Tspace *spc;
        Point dir;
        double dV;
        bool fullenergy;
        Average<double> duexp; // < exp(-du/kT) >

        void scale( double Vold, double Vnew )
        {
            for ( auto g : spc->groupList())
                g->setMassCenter(*spc); // make sure CM's are up-to-date

            double xyz = cbrt(Vnew / Vold);
            double xy = sqrt(Vnew / Vold);
            for ( auto g : spc->groupList())
                g->scale(*spc, dir, xyz, xy); // scale trial coordinates to new volume

            spc->geo.setVolume(Vnew);
            pot->setSpace(*spc);
<<<<<<< HEAD
          }

          double energy(typename Tspace::ParticleVector &p) {
            if (fullenergy)
              return Energy::systemEnergy2(*spc, *pot, p);

            double u=0;
            for (auto g : spc->groupList())
              if (g->isAtomic())
                u += pot->g_internal(p, *g);
            for (size_t i=0; i<spc->groupList().size()-1; i++)
              for (size_t j=i+1; j<spc->groupList().size(); j++)
                u += pot->g2g(p, *spc->groupList().at(i), *spc->groupList().at(j));
=======
        }

        double energy( typename Tspace::ParticleVector &p )
        {
            if ( fullenergy )
                return Energy::systemEnergy(*spc, *pot, p);

            double u = 0;
            for ( auto g : spc->groupList())
                if ( g->isAtomic())
                    u += pot->g_internal(p, *g);
            for ( size_t i = 0; i < spc->groupList().size() - 1; i++ )
                for ( size_t j = i + 1; j < spc->groupList().size(); j++ )
                    u += pot->g2g(p, *spc->groupList().at(i), *spc->groupList().at(j));
>>>>>>> f9e64529
            return u;
        }

        void _sample() override
        {
            double Vold = spc->geo.getVolume();
            double Vnew = Vold + dV;

            double uold = energy(spc->p);
            scale(Vold, Vnew);
            double unew = energy(spc->trial);
            duexp += exp(-(uold - unew));

            // restore old configuration
            for ( auto g : spc->groupList())
                g->undo(*spc);
            spc->geo.setVolume(Vold);
            pot->setSpace(*spc);

            assert(
                fabs(uold - energy(spc->p)) < 1e-7 && "System improperly restored!");
        }

        string _info() override
        {
            char w = 30;
            double pex = -log(duexp.avg()) / dV;
            using namespace Faunus::textio;
            std::ostringstream o;
            if ( cnt > 0 )
            {
                o << pad(SUB, w, "Volume perturbation (dV)") << dV << _angstrom + cubed + "\n"
                  << pad(SUB, w, "Perturbation directions") << dir.transpose() << "\n"
                  << pad(SUB, w, "Full Hamiltonian") << std::boolalpha << fullenergy << "\n"
                  << pad(SUB, w, "Excess pressure") << pex << kT + "/" + angstrom + cubed
                  << " = " << pex / 1.0_mM << " mM = " << pex / 1.0_Pa << " Pa\n";
            }
            return o.str();
        }

        void _test( UnitTest &test ) override
        {
            double pex = -log(duexp.avg()) / dV;
            test("virtualvolume_pressure_mM", pex / 1.0_mM);
        }

    public:
        VirtualVolumeMove( Tmjson &j, Tenergy &pot, Tspace &spc ) : AnalysisBase(j), spc(&spc), pot(&pot)
        {
            dV = j["dV"] | 0.1;
            dir = {1, 1, 1};  // scale directions
            fullenergy = j["fullenergy"] | false;
            name = "Virtual Volume Move";
            cite = "doi:10.1063/1.472721";
        }
    };

    template<typename Tspace>
    class WidomMolecule : public AnalysisBase
    {
    private:
        typedef Energy::Energybase <Tspace> Tenergy;
        Tspace *spc;
        Energy::Energybase <Tspace> *pot;
        int ninsert;
        string molecule;
        Point dir;
        int molid;

    public:
        Average<double> expu;
        Average<double> rho;

        void _sample() override
        {
            typedef MoleculeData<typename Tspace::ParticleVector> TMoleculeData;
            auto rins = RandomInserter<TMoleculeData>();
            rho += spc->numMolecules(molid) / spc->geo.getVolume();
            rins.dir = dir;
            rins.checkOverlap = false;
            for ( int i = 0; i < ninsert; ++i )
            {
                auto pin = rins(spc->geo, spc->p, spc->molecule[molid]); // ('spc->molecule' is a vector of molecules
                double u = pot->v2v(pin, spc->p); // energy between "ghost molecule" and system in kT
                expu += exp(-u); // widom average
            }
        }

        inline string _info() override
        {

            using namespace Faunus::textio;
            std::ostringstream o;
            char w = 30;
            if ( cnt > 0 )
            {
                double excess = -std::log(expu.avg());
                double ideal = std::log(WidomMolecule::rho.avg());  // avoid name collision with Faunus::textio::rho
                o << pad(SUB, w, "Insertion directions") << dir.transpose() << "\n"
                  << pad(SUB, w, "Insertion molecule") << molecule << "\n"
                  << pad(SUB, w, "Particle density") << WidomMolecule::rho.avg() << angstrom + superminus + cubed
                  << "\n"
                  << pad(SUB, w, "Excess chemical potential") << excess << kT << "\n";
                //todo : print rho in mol/L
            }
            return o.str();
        }

        inline Tmjson _json() override
        {
            Tmjson j;
            Tmjson &_j = j[name];
            std::ostringstream o;
            o << dir.transpose();
            _j["dir"] = o.str();
            _j["molecule"] = molecule;
            double excess = -std::log(expu.avg());
            double ideal = std::log(rho.avg()); // todo: think about units -> look in other Widom class
            _j["mu_excess_potential"] = excess;
            _j["rho_particle_density"] = rho.avg();
            _j["mu_ideal_potential"] = ideal; // todo
            _j["mu_total"] = ideal + excess; // todo
            _j["nr_of_samples"] = expu.cnt;

            return j;
        }

        WidomMolecule( Tmjson &j, Tenergy &pot, Tspace &spc ) : spc(&spc), pot(&pot), AnalysisBase(j)
        {
            name = "Widom Molecule";
            ninsert = j["ninsert"];
            dir << j["dir"];  // magic!
            molecule = j["molecule"];
            // look up the id of the molecule that we want to insert
            molid = -1;
            for ( unsigned long i = 0; i < spc.molecule.size(); ++i )
            {
                if ( spc.molecule[i].name == molecule )
                {
                    molid = (int) i;
                    break;
                }
            }
            if ( molid == -1 )
            {
                throw std::runtime_error("molecule " + molecule + " specified in 'widommolecule' does not exist");
            }

        }
    };

    /**
     * @brief Class for accumulating analysis classes
     *
     * Upon construction the JSON section `analysis` is searched
     * for the following keywords to activate various analysis
     * functions:
     *
     * Keyword           |  Description
     * :---------------- |  :----------------------------
     * `polymershape`    |  `Analysis::PolymerShape`
     * `virial`          |  `Analysis::VirialPressure`
     * `virtualvolume`   |  `Analysis::VirtualVolumeMove`
     * `chargemultipole` |  `Analysis::ChargeMultipole`
     * `xtctraj`         |  `Analysis::XTCtraj`
     *
     * All analysis classes take the JSON keyword `nstep` for
     * specifying how many microloops to count between
     * each analysis call.
     */
    class CombinedAnalysis : public AnalysisBase
    {
    private:
        typedef std::shared_ptr<AnalysisBase> Tptr;
        vector <Tptr> v;
        string _info() override;
        void _sample() override;
    public:

        template<class Tspace, class Tpotential>
        CombinedAnalysis( Tmjson &j, Tpotential &pot, Tspace &spc )
        {
            using std::ref;
            using std::placeholders::_1;

            auto m = j["analysis"];
            for ( auto i = m.begin(); i != m.end(); ++i )
            {
                auto &val = i.value();

                if ( i.key() == "xtcfile" )
                    v.push_back(Tptr(new XTCtraj<Tspace>(val, spc)));

                if ( i.key() == "pqrfile" )
                {
                    auto writer = std::bind(
                        []( string file, Tspace &s ) { FormatPQR::save(file, s.p, s.geo.inscribe().len); },
                        _1, ref(spc));
                    v.push_back(Tptr(new WriteOnceFileAnalysis(val, writer)));
                }

                if ( i.key() == "aamfile" )
                {
                    auto writer = std::bind(
                        []( string file, Tspace &s ) { FormatAAM::save(file, s.p); },
                        _1, ref(spc));
                    v.push_back(Tptr(new WriteOnceFileAnalysis(val, writer)));
                }

                if ( i.key() == "statefile" )
                {
                    auto writer = std::bind(
                        []( string file, Tspace &s ) { s.save(file); }, _1, ref(spc));
                    v.push_back(Tptr(new WriteOnceFileAnalysis(val, writer)));
                }

                if ( i.key() == "virial" )
                    v.push_back(Tptr(new VirialPressure<Tspace>(val, pot, spc)));

                if ( i.key() == "virtualvolume" )
                    v.push_back(Tptr(new VirtualVolumeMove<Tspace>(val, pot, spc)));

                if ( i.key() == "polymershape" )
                    v.push_back(Tptr(new PolymerShape<Tspace>(val, spc)));

                if ( i.key() == "cyldensity" )
                    v.push_back(Tptr(new CylindricalDensity<Tspace>(val, spc)));

                if ( i.key() == "widommolecule" )
                    v.push_back(Tptr(new WidomMolecule<Tspace>(val, pot, spc)));

                if ( i.key() == "chargemultipole" )
                    v.push_back(Tptr(new ChargeMultipole<Tspace>(val, spc)));
            }
        }

        /** @brief Find pointer to given analysis type; `nullptr` if not found. */
        template<class Tanalysis>
        Tanalysis *get()
        {
            static_assert(std::is_base_of<AnalysisBase, Tanalysis>::value,
                          "`Tanalysis` must be derived from `Analysis::Analysisbase`");
            for ( auto b : v )
            {
                auto ptr = dynamic_cast<Tanalysis *>( b );
                if ( ptr != nullptr )
                    return ptr;
            }
            return nullptr;
        }

        void sample();
        void test( UnitTest & );
        string info();
        Tmjson json();

        inline ~CombinedAnalysis()
        {
            std::ofstream f("analysis_out.json");
            if ( f )
                f << std::setw(4) << json() << std::endl;
        }
    };

  }//namespace
}//namespace
#endif<|MERGE_RESOLUTION|>--- conflicted
+++ resolved
@@ -2409,27 +2409,12 @@
 
             spc->geo.setVolume(Vnew);
             pot->setSpace(*spc);
-<<<<<<< HEAD
           }
 
-          double energy(typename Tspace::ParticleVector &p) {
-            if (fullenergy)
-              return Energy::systemEnergy2(*spc, *pot, p);
-
-            double u=0;
-            for (auto g : spc->groupList())
-              if (g->isAtomic())
-                u += pot->g_internal(p, *g);
-            for (size_t i=0; i<spc->groupList().size()-1; i++)
-              for (size_t j=i+1; j<spc->groupList().size(); j++)
-                u += pot->g2g(p, *spc->groupList().at(i), *spc->groupList().at(j));
-=======
-        }
-
         double energy( typename Tspace::ParticleVector &p )
         {
             if ( fullenergy )
-                return Energy::systemEnergy(*spc, *pot, p);
+                return Energy::systemEnergy2(*spc, *pot, p);
 
             double u = 0;
             for ( auto g : spc->groupList())
@@ -2438,7 +2423,6 @@
             for ( size_t i = 0; i < spc->groupList().size() - 1; i++ )
                 for ( size_t j = i + 1; j < spc->groupList().size(); j++ )
                     u += pot->g2g(p, *spc->groupList().at(i), *spc->groupList().at(j));
->>>>>>> f9e64529
             return u;
         }
 
