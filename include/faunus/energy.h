#ifndef FAUNUS_ENERGY_H
#define FAUNUS_ENERGY_H

#ifndef SWIG
#include <faunus/common.h>
#include <faunus/point.h>
#include <faunus/group.h>
#include <faunus/inputfile.h>
#include <faunus/space.h>
#include <faunus/textio.h>
#include <faunus/potentials.h>
#include <faunus/auxiliary.h>
#include <faunus/bonded.h>
#include <faunus/multipole.h>
#include <Eigen/Eigenvalues>

#endif
#ifdef ENABLE_MPI
#include <faunus/mpi.h>
#endif

#ifdef FAU_POWERSASA
#include <power_sasa.h>
#endif

namespace Faunus
{

/**
   * @brief Classes/templates that calculate the energy of particles, groups, system.
   *
   * This namespace containes classes and templates for calculating
   * energies of the system. This can be pair interactions, external
   * potentials, long range corrections, constraints etc.
   * All energy calculation classes inherit from the base class
   * `Energy::Energybase` and thus have a common interface.
   */
  namespace Energy
  {



/**
     *  @brief Base class for energy evaluation
     *
     *  This base class defines functions for evaluating interactions
     *  between particles, groups, external potentials etc.
     *  By default all energy functions return ZERO and derived classes are
     *  expected only to implement functions relevant for certain
     *  properties. I.e. a derived class for non-bonded interactions are
     *  not expected to implement `i_internal()`, for example.
     *
     *  @note All energy functions must return energies in units of kT.
     */
    template<class Tspace>
    class Energybase
    {
    protected:
        string jsondir; // inputmap section
        char w; //!< Width of info output
        Tspace *spc;
	typename Tspace::GeometryType* geo;
        virtual std::string
        _info()=0;

        /** @brief Determines if given particle vector is the trial vector */
        template<class Tpvec>
        bool isTrial( const Tpvec &p ) const { return (&p == &spc->trial); }
        
        bool isGeometryTrial(typename Tspace::GeometryType &g) const { return (&g==&spc->geo_trial); }

    public:
        typedef Tspace SpaceType;
        typedef typename Tspace::ParticleType Tparticle;
        typedef typename Tspace::GeometryType Tgeometry;
        typedef typename Space<Tgeometry, Tparticle>::ParticleVector Tpvec;

        string name;  //!< Short informative name

        virtual ~Energybase() {}

        Energybase( const string &dir = "" ) : jsondir(dir), w(25), spc(nullptr), geo()
        {
            if ( jsondir.empty())
                jsondir = "energy";
        }

        virtual void setSpace( Tspace &s )
	{ 
	  spc = &s;
	  setGeometry(s.geo);
	}

        virtual Tspace &getSpace()
        {
            assert(spc != nullptr);
            return *spc;
        }
        
        virtual void setGeometry(typename Tspace::GeometryType &g)
	{ 
	  geo=&g; 
	}
	  
        virtual typename Tspace::GeometryType& getGeometry() 
	{
	  assert(geo!=nullptr);
          return *geo;
        }
        
        virtual double p2p( const Tparticle &, const Tparticle & ) // Particle-particle energy
        { return 0; }

        virtual Point f_p2p( const Tparticle &, const Tparticle & ) // Particle-particle force
        { return Point(0, 0, 0); }

        virtual double all2p( const Tpvec &, const Tparticle & )  // Particle-Particle vector energy
        { return 0; }

        virtual double i2i( const Tpvec &, int, int )           // i'th particle with j'th particle
        { return 0; }

        virtual double i2g( const Tpvec &, Group &, int )       // i'th particle with group
        { return 0; }

        virtual double i2all( Tpvec &, int )              // i'th particle with all other particles
        { return 0; }

        virtual double i_external( const Tpvec &, int )         // internal energy of i'th particle
        { return 0; }

        virtual double i_internal( const Tpvec &, int )         // External energy of i'th particle
        { return 0; }

        virtual double p_external( const Tparticle & )   // External energy of particle
        { return 0; }

        /* @brief Total energy of i'th = i2all+i_external+i_internal */
        double i_total( Tpvec &p, int i ) { return i2all(p, i) + i_external(p, i) + i_internal(p, i); }

        /* @brief Group to group */
        virtual double g2g( const Tpvec &, Group &, Group & )     // Group-Group energy
        { return 0; }

        /* @brief Group in vector 1 with group in vector 2 */
        virtual double g1g2( const Tpvec &, Group &, const Tpvec &, Group & ) { return 0; }

        virtual double g_external( const Tpvec &, Group & )      // External energy of group
        { return 0; }

        virtual double g_internal( const Tpvec &, Group & )      // Internal energy of group
        { return 0; }

        virtual double v2v( const Tpvec &, const Tpvec & )       // Particle vector-Particle vector energy
        { return 0; }

        virtual double external( const Tpvec & )                // External energy - pressure, for example.
        { return 0; }

        virtual double update( bool= true )                     // Bool is acceptance/rejection of previous move
        { return 0; }

        /** @brief Update energy function due to Change */
        virtual double updateChange(bool acc) { return 0; }

        virtual void field( const Tpvec &, Eigen::MatrixXd & ) //!< Calculate electric field on all particles
        {}

        inline virtual std::string info()
        {
            assert(!name.empty() && "Energy name cannot be empty");
            if ( _info().empty())
                return string();
            return textio::header("Energy: " + name) + _info();
        }

        virtual double systemEnergy( const Tpvec &p )
        {
            double u = external(p);
            for ( auto g : spc->groupList())
                u += g_external(p, *g) + g_internal(p, *g);
            for ( unsigned int i = 0; i < spc->groupList().size() - 1; i++ )
                for ( unsigned int j = i + 1; j < spc->groupList().size(); j++ )
                    u += g2g(p, *spc->groupList()[i], *spc->groupList()[j]);
            return u;
        }

        virtual double g2All(const Tpvec & p, Group &g)
        {
            double unew = 0.0;
            for ( auto o : spc->groupList()) {
                if ( o != &g ) {
                    unew += g2g(p, *o, g);
                    if ( unew == pc::infty )
                        return pc::infty;   // early rejection
                }
            }
            return unew;
        }
    };


class EnergyMatrix {
private:
    std::vector< std::vector<double> > eMatrix;
    std::vector< std::vector<double> > eMatrix2;

public:
    std::vector<double> changes;

    bool all = false; // modify entire matrix
    Group* multi = nullptr; // modify group
    int single = -1; // modify single particle

    std::vector< std::vector<double> >* energyMatrix;
    std::vector< std::vector<double> >* energyMatrixTrial;

    bool firstGlobal=true;

    EnergyMatrix() {
        unsigned int size = 0;
        energyMatrix = &eMatrix;
        energyMatrixTrial = &eMatrix2;

        try{
            changes.reserve(1024 + size);
            energyMatrix->reserve(1024 + size);
            energyMatrix->resize( size );
            for(unsigned int i=0; i < size; i++) {
                energyMatrix->operator [](i).reserve(1024 + size);
                energyMatrix->operator [](i).resize( size );
            }

            energyMatrixTrial->reserve(1024 + size);
            energyMatrixTrial->resize( size );
            for(unsigned int i=0; i < size; i++) {
                energyMatrixTrial->operator [](i).reserve(1024 + size);
                energyMatrixTrial->operator [](i).resize( size );
            }
        } catch(std::bad_alloc& bad) {
            fprintf(stderr, "\nTOPOLOGY ERROR: Could not allocate memory for Energy matrix");
            exit(1);
        }
    }

    void resizeEMatrix(unsigned int size) {
        assert(size >= 0);

            energyMatrix->resize(size);
        for(unsigned int i=0; i < size; i++) {
            energyMatrix->at(i).resize( size );
        }

        energyMatrixTrial->resize(size);
        for(unsigned int i=0; i < size; i++) {
            energyMatrixTrial->at(i).resize( size );
        }
    }

    inline void modify() {
        if(multi != nullptr) {
            fixEMatrixChain(multi);
            multi = nullptr;
            return;
        }
        if(single != -1) {
            fixEMatrixSingle(single);
            single = -1;
            return;
        }
        if(all) {
            std::swap(energyMatrix, energyMatrixTrial);
            all = false;
            return;
        }
        std::cout << "Error, move not recorded" << std::endl;
    }

protected:
    void show() {
        std::cout << "Energy matrix: " << std::endl;
        for(unsigned int i=0; i<energyMatrix->size(); ++i) {
            for(unsigned int j=0; j<energyMatrix->size(); ++j)
                std::cout << (*energyMatrix)[i][j] << " ";
            std::cout << std::endl;
        }
    }

    void fixEMatrixSingle(int target) {
        assert(changes.size() == energyMatrix->size());
        for(unsigned int i=0; i < energyMatrix->size(); i++) {
            energyMatrix->operator [](target)[i] = changes[i];
            energyMatrix->operator [](i)[target] = changes[i];
        }
    }

    void fixEMatrixChain(Group* g) {
        std::vector<int > chain = g->range();
        for(unsigned int i=0; i<chain.size(); i++) { // for all particles in molecule
            // for cycles => pair potential with all particles except those in molecule
            for (int j = 0; j < chain[0]; j++) { // pair potential with all particles from 0 to the first one in molecule
                energyMatrix->operator [](chain[i])[j] = changes[i * energyMatrix->size() + j];
                energyMatrix->operator [](j)[chain[i]] = changes[i * energyMatrix->size() + j];
            }

            for (int j = chain[chain.size()-1] + 1; j < (int)energyMatrix->size(); j++) {
                energyMatrix->operator [](chain[i])[j] = changes[i * energyMatrix->size() + j];
                energyMatrix->operator [](j)[chain[i]] = changes[i * energyMatrix->size() + j];
            }

        }
    }
};

/**
 *  \brief Energy matrix speedup for potential calculation
 *
 *  the move needs to call either g2All or systemEnergy in order to be valid
 *
 *  Tested with Isobaric and TranslateRotate + inheritors
 *
 *  With trivial changes to Move classes usable with TranslateRotateNbody, Crankshaft, Reptation, FlipFlop + inheritors
 *
 *  Warning untested for more then 1 molecular type species (for loop in system energy may be wrong)
 */
template<class Tspace, class Base>
  class EnergyMatrixGroup : public Base, public EnergyMatrix {
private:
    typedef Energy::Energybase<Tspace> SuperBase;
    typedef typename Tspace::ParticleType Tparticle;
    typedef typename Tspace::GeometryType Tgeometry;
    typedef typename Space<Tgeometry, Tparticle>::ParticleVector Tpvec;

    using SuperBase::spc;
    using SuperBase::isTrial;

public:
    EnergyMatrixGroup(Tmjson &j) : Base(j) {}

    double g2g( const Tpvec &p, Group &g1, Group &g2 )
    {
        if(isTrial(p))
            return Base::g2g(p, g1, g2);
        else
            return (*energyMatrix)[g1.molIndex][g2.molIndex];
    }

    double g1g2( const Tpvec &p1, Group &g1, const Tpvec &p2, Group &g2 )
    {
        if(isTrial(p1) || isTrial(p2))
            return Base::g1g2(p1, g1, p2, g2);
        else
            return (*energyMatrix)[g1.molIndex][g2.molIndex];
    }

    virtual double i2all( Tpvec &, int ) {
        assert(false && "Not a supported move for Group ENergy marix\n");
        return 0.0;
    }

    double systemEnergy( const Tpvec &p )
    {
        double u = Base::external(p);
        for ( auto g : spc->groupList())
            u += Base::g_external(p, *g) + Base::g_internal(p, *g);

        if(firstGlobal) { // calc energy matrix
            resizeEMatrix(spc->molTrack.size());
            firstGlobal = false;

            // initialize energy matrix
            if(!energyMatrix->empty()) {
                auto map = spc->molTrack.getMap();

                /**
                * Unefficient way of looping through nontrivial getters
                */
                /*for ( int i = 0; i < (int) spc->molTrack.size() - 1; i++ ) {
                    for ( int j = i + 1; j < (int) spc->molTrack.size(); j++ ) {
                        (*energyMatrix)[i][j] = Base::g2g(p, *spc->molTrack.get(i), *spc->molTrack.get(j) );
                        (*energyMatrix)[j][i] = (*energyMatrix)[i][j];
                        u += (*energyMatrix)[i][j];
                    }
                }*/
                int i=0, j=0;
                for(auto oit = map.begin(); oit != map.end(); ++oit) {
                    auto limit = oit->second.end();
                    for(auto it = oit->second.begin(); it != limit; ++it) { // loop over all molecules of type

                        j=i;
                        for(auto ojt = oit; ojt != map.end(); ++ojt) {
                            if(oit == ojt) {
                                ++j;
                                limit = (oit->second.end()-1);
                            }
                            for(auto jt = ((oit == ojt) ? (it+1) : ojt->second.begin());
                                jt != ojt->second.end(); ++jt) { // loop over all molecules of type
                                (*energyMatrix)[i][j] = Base::g2g(p, **it, **jt );
                                (*energyMatrix)[j][i] = (*energyMatrix)[i][j];
                                u += (*energyMatrix)[i][j];
                                ++j;
                            }
                        }
                        ++i;
                    }
                }
            }
            assert(u == Base::systemEnergy(p));
            return u;
        }

        if(isTrial(p)) {
            all = true;
            if(!energyMatrix->empty()) {
                auto map = spc->molTrack.getMap();
                int i=0, j=0;
                for(auto oit = map.begin(); oit != map.end(); ++oit) {
                    auto limit = oit->second.end();
                    for(auto it = oit->second.begin(); it != limit; ++it) { // loop over all molecules of type

                        j=i;
                        for(auto ojt = oit; ojt != map.end(); ++ojt) {
                            if(oit == ojt) {
                                ++j;
                                limit = (oit->second.end()-1);
                            }
                            for(auto jt = ((oit == ojt) ? (it+1) : ojt->second.begin());
                                jt != ojt->second.end(); ++jt) { // loop over all molecules of type
                                (*energyMatrixTrial)[i][j] = Base::g2g(p, **it, **jt );
                                (*energyMatrixTrial)[j][i] = (*energyMatrixTrial)[i][j];
                                u += (*energyMatrixTrial)[i][j];
                                ++j;
                            }
                        }
                        ++i;
                    }
                }
            }
        } else {
            assert(energyMatrix->size() == spc->molTrack.size());
            if(!energyMatrix->empty()) {
                for ( unsigned int i = 0; i < energyMatrix->size() - 1; i++ ) {
                    for ( unsigned int j = i + 1; j < energyMatrix->size(); j++ ) {
                        u += (*energyMatrix)[i][j];
                    }
                }
            }
        }
        assert(u == Base::systemEnergy(p));
        return u;
    }

    inline double updateChange(bool acc) override {
        if(acc) {
            modify();
        } else {
            all = false;
            single = -1;
            multi = nullptr;
        }
        return 0.0;
    }

    double g2All(const Tpvec &p, Group &g2) {
        assert(g2.isMolecular());

        double unew = 0.0;
        unsigned int g2Index = g2.molIndex;
        assert(g2Index >= 0);
        if(isTrial(p)) {
            changes.resize(spc->molTrack.size());
            single = g2Index;

            unsigned int i=0;
            for(auto& item : spc->molTrack.getMap()) {
                for(auto g : item.second) {
                    if ( g != &g2 ) {
                        changes[i] = Base::g2g(p, *g, g2);
                        unew += changes[i];

                        if ( unew == pc::infty )
                            return pc::infty;   // early rejection
                    }
                    ++i;
                }
            }
        } else {
            for(unsigned int i=0; i < spc->molTrack.size(); ++i) {
                if ( i != g2Index ) {
                    unew += (*energyMatrix)[g2Index][i];
                }
            }
        }
        return unew;
    }
};

/**
 *  \brief Energy matrix speedup for potential calculation
 *
 *  the move needs to call either i2All or systemEnergy in order to be valid
 *
 *  Tested with AtomicTranslation
 *
 *  With trivial changes to Move classes usable with TranslateRotateCluster, Swapcharge, SwapMove
 *
 *  With new g2g and g2All function usable with all moves as Group Energy Matrix, however the speedup is very small < 5% for small molecules
 */
template<class Tspace, class Base>
  class EnergyMatrixParticle : public Base, public EnergyMatrix {
private:
    typedef Energy::Energybase<Tspace> SuperBase;
    typedef typename Tspace::ParticleType Tparticle;
    typedef typename Tspace::GeometryType Tgeometry;
    typedef typename Space<Tgeometry, Tparticle>::ParticleVector Tpvec;

    using SuperBase::spc;
    using SuperBase::isTrial;

public:
    EnergyMatrixParticle(Tmjson &j) : Base(j) {}

    double i2all( Tpvec &p, int i ) override
    {
        assert(i >= 0 && i < int(p.size()) && "index i outside particle vector");
        double u = 0;
        int n = (int) p.size();
        if(SuperBase::isTrial(p)) {
            single = i;
            changes.resize(p.size());

            for ( int j = 0; j != i; ++j ) {
                changes[j] = Base::i2i(p,i,j);
                u += changes[j];
            }
            for ( int j = i + 1; j < n; ++j ) {
                changes[j] = Base::i2i(p,i,j);
                u += changes[j];
            }
        } else {
            for ( int j = 0; j != i; ++j ) {
                u += (*energyMatrix)[i][j];
            }
            for ( int j = i + 1; j < n; ++j ) {
                u += (*energyMatrix)[i][j];
            }
        }
        return u;
    }

    double systemEnergy( const Tpvec &p )
    {
        if(firstGlobal) { // calc energy matrix
            resizeEMatrix(p.size());
            firstGlobal = false;
            for ( unsigned int i = 0; i < p.size()-1; i++ )
                for ( unsigned int j = i + 1; j < p.size(); j++ ) {
                    (*energyMatrix)[i][j] = Base::i2i(p,i,j);
                    (*energyMatrix)[j][i] = (*energyMatrix)[i][j];
                }
        }

        return Base::systemEnergy(p);
    }

    inline double updateChange(bool acc) override {
        if(acc) {
            modify();
        } else {
            all = false;
            single = -1;
            multi = nullptr;
        }
        return 0.0;
    }
};

/**
     * @brief Add two energy classes together
     */
    template<class T1, class T2>
    class CombinedEnergy : public Energybase<typename T1::SpaceType>
    {
    private:
        string
        _info() override { return first.info() + second.info(); }

        typedef typename T1::SpaceType Tspace;
        typedef Energybase<Tspace> Tbase;
        typedef typename Tbase::Tparticle Tparticle;
        typedef typename Tbase::Tpvec Tpvec;

    public:
        T1 first;
        T2 second;

        auto tuple() -> decltype(std::tuple_cat(first.tuple(), second.tuple()))
        {
            return std::tuple_cat(first.tuple(), second.tuple());
        }

        CombinedEnergy( const T1 &a, const T2 &b ) : first(a), second(b) {}

        string info() override { return _info(); }

        void setSpace( typename T1::SpaceType &s ) override
        {
            first.setSpace(s);
            second.setSpace(s);
            Tbase::setSpace(s);
        }
        
        void setGeometry(typename T1::SpaceType::GeometryType &g) override {
          first.setGeometry(g);
          second.setGeometry(g);
          Tbase::setGeometry(g);
        } 

        double p2p( const Tparticle &a, const Tparticle &b ) override { return first.p2p(a, b) + second.p2p(a, b); }

        Point f_p2p( const Tparticle &a, const Tparticle &b ) override
        {
            return first.f_p2p(a, b) + second.f_p2p(a, b);
        }

        double all2p( const Tpvec &p, const Tparticle &a ) override { return first.all2p(p, a) + second.all2p(p, a); }

        double i2i( const Tpvec &p, int i, int j ) override { return first.i2i(p, i, j) + second.i2i(p, i, j); }

        double i2g( const Tpvec &p, Group &g, int i ) override { return first.i2g(p, g, i) + second.i2g(p, g, i); }

        double i2all( Tpvec &p, int i ) override { return first.i2all(p, i) + second.i2all(p, i); }

        double i_external( const Tpvec &p, int i ) override { return first.i_external(p, i) + second.i_external(p, i); }

        double i_internal( const Tpvec &p, int i ) override { return first.i_internal(p, i) + second.i_internal(p, i); }

        double g2g( const Tpvec &p, Group &g1, Group &g2 ) override
        {
            return first.g2g(p, g1, g2) + second.g2g(p, g1, g2);
        }

        double g1g2( const Tpvec &p1, Group &g1, const Tpvec &p2, Group &g2 ) override
        {
            return first.g1g2(p1, g1, p2, g2) + second.g1g2(p1, g1, p2, g2);
        }

        double g_external( const Tpvec &p, Group &g ) override
        {
            return first.g_external(p, g) + second.g_external(p, g);
        }

        double g_internal( const Tpvec &p, Group &g ) override
        {
            return first.g_internal(p, g) + second.g_internal(p, g);
        }

        double external( const Tpvec &p ) override { return first.external(p) + second.external(p); }

        double update( bool b ) override { return first.update(b) + second.update(b); }

        double updateChange(bool acc) override
        {
            return first.updateChange(acc) + second.updateChange(acc);
        }

        double v2v( const Tpvec &p1, const Tpvec &p2 ) override { return first.v2v(p1, p2) + second.v2v(p1, p2); }

        void field( const Tpvec &p, Eigen::MatrixXd &E ) override
        {
            first.field(p, E);
            second.field(p, E);
        }

        double systemEnergy( const Tpvec &p )
        {
            return first.systemEnergy(p) + second.systemEnergy(p);
        }

        double g2All(const Tpvec & p, Group &g)
        {
            return first.g2All(p,g) + second.g2All(p,g);
        }
    };

/**
     * @brief Operator to conveniently add two energy classes together
     */
    template<class T1, class T2,
        class = typename
        std::enable_if<std::is_base_of<Energybase<typename T1::SpaceType>, T1>::value>::type,
        class = typename
        std::enable_if<std::is_base_of<Energybase<typename T1::SpaceType>, T2>::value>::type>
    CombinedEnergy<T1, T2> &operator+( const T1 &u1, const T2 &u2 ) { return *(new CombinedEnergy<T1, T2>(u1, u2)); }

    template<class Tgeometry> struct FunctorScalarDist
    {
        template<class Tparticle>
        inline double operator()( const Tgeometry &geo, const Tparticle &a, const Tparticle &b ) const
        {
            return geo.sqdist(a, b);
        }
    };

    template<class Tgeometry> struct FunctorVectorDist
    {
        template<class Tparticle>
        Point operator()( const Tgeometry &geo, const Tparticle &a, const Tparticle &b ) const
        {
            return geo.vdist(a, b);
        }
    };

/**
     * @brief Energy class for non-bonded interactions.
     *
     * `Tpairpot` is expected to be a pair potential with the following
     * properties:
     *
     * - `Tpairpot(const Tmjson&)`
     * - `double Tpairpot::operator()(const particle&, const particle&, double sqdist))`
     *
     * For a list of implemented potentials, see the `Faunus::Potential`
     * namespace.
     */
    template<class Tspace, class Tpairpot>
    class Nonbonded : public Energybase<Tspace>
    {
    protected:
        string
        _info() override { return pairpot.info(25); }

        typedef Energybase<Tspace> Tbase;
        typedef typename Tbase::Tparticle Tparticle;
        typedef typename Tbase::Tpvec Tpvec;

    public:
        typename Tspace::GeometryType geo;
        Tpairpot pairpot;

        Nonbonded(
            Tmjson &j,
            const string &sec = "nonbonded" ) : pairpot(j["energy"][sec])
        {

            assert(!j["energy"][sec].is_null());

            static_assert(
                std::is_base_of<Potential::PairPotentialBase, Tpairpot>::value,
                "Tpairpot must be a pair potential");
            Tbase::name = "Nonbonded N" + textio::squared + " - " + pairpot.name;
        }

        auto tuple() -> decltype(std::make_tuple(this))
        {
            return std::make_tuple(this);
        }

        void setSpace( Tspace &s ) override
        {
            geo = s.geo;
            Tbase::setSpace(s);
            pairpot.setSpace(s);
        }

        //!< Particle-particle energy (kT)
        inline double p2p( const Tparticle &a, const Tparticle &b ) override
        {
            return pairpot(a, b, geo.sqdist(a, b));
        }

        //!< Particle-particle force (kT/Angstrom)
        inline Point f_p2p( const Tparticle &a, const Tparticle &b ) override
        {
            auto r = geo.vdist(a, b);
            return pairpot.force(a, b, r.squaredNorm(), r);
        }

        double all2p( const Tpvec &p, const Tparticle &a ) override
        {
            double u = 0;
            for ( auto &b : p )
                u += pairpot(a, b, geo.sqdist(a, b));
            return u;
        }

        double i2i( const Tpvec &p, int i, int j ) override
        {
            return pairpot(p[i], p[j], geo.sqdist(p[i], p[j]));
        }

        double i2g( const Tpvec &p, Group &g, int j ) override
        {
            double u = 0;
            if ( !g.empty())
            {
                int len = g.back() + 1;
                if ( g.find(j))
                {   //j is inside g - avoid self interaction
                    for ( int i = g.front(); i < j; i++ )
                        u += pairpot(p[i], p[j], geo.sqdist(p[i], p[j]));
                    for ( int i = j + 1; i < len; i++ )
                        u += pairpot(p[i], p[j], geo.sqdist(p[i], p[j]));
                }
                else              //simple - j not in g
                    for ( int i = g.front(); i < len; i++ )
                        u += pairpot(p[i], p[j], geo.sqdist(p[i], p[j]));
            }
            return u;
        }

        double i2all( Tpvec &p, int i ) override
        {
            assert(i >= 0 && i < int(p.size()) && "index i outside particle vector");
            double u = 0;
            int n = (int) p.size();
            for ( int j = 0; j != i; ++j )
                u += pairpot(p[i], p[j], geo.sqdist(p[i], p[j]));
            for ( int j = i + 1; j < n; ++j )
                u += pairpot(p[i], p[j], geo.sqdist(p[i], p[j]));
            return u;
        }

        double g2g( const Tpvec &p, Group &g1, Group &g2 ) override
        {
            double u = 0;
            if ( !g1.empty())
                if ( !g2.empty())
                {
                    // IN CASE ONE GROUP IS A SUBGROUP OF THE OTHER
                    if ( g1.find(g2.front()))
                        if ( g1.find(g2.back()))
                        {  // g2 is a subgroup of g1
                            assert(g1.size() >= g2.size());
                            for ( int i = g1.front(); i < g2.front(); i++ )
                                for ( auto j : g2 )
                                    u += pairpot(p[i], p[j], geo.sqdist(p[i], p[j]));
                            for ( int i = g2.back() + 1; i <= g1.back(); i++ )
                                for ( auto j : g2 )
                                    u += pairpot(p[i], p[j], geo.sqdist(p[i], p[j]));
                            return u;
                        }
                    if ( g2.find(g1.front()))
                        if ( g2.find(g1.back()))
                        {  // g1 is a subgroup of g2
                            assert(g2.size() >= g1.size());
                            for ( int i = g2.front(); i < g1.front(); i++ )
                                for ( auto j : g1 )
                                    u += pairpot(p[i], p[j], geo.sqdist(p[i], p[j]));
                            for ( int i = g1.back() + 1; i <= g2.back(); i++ )
                                for ( auto j : g1 )
                                    u += pairpot(p[i], p[j], geo.sqdist(p[i], p[j]));
                            return u;
                        }

                    // IN CASE BOTH GROUPS ARE INDEPENDENT (DEFAULT)
                    int ilen = g1.back() + 1, jlen = g2.back() + 1;
#pragma omp parallel for reduction (+:u)
                    for ( int i = g1.front(); i < ilen; ++i )
                        for ( int j = g2.front(); j < jlen; ++j )
                            u += pairpot(p[i], p[j], geo.sqdist(p[i], p[j]));
                }
            return u;
        }

        double g1g2( const Tpvec &p1, Group &g1, const Tpvec &p2, Group &g2 ) override
        {
            double u = 0;
            for ( auto i : g1 )
                for ( auto j : g2 )
                    u += pairpot(p1[i], p2[j], geo.sqdist(p1[i], p2[j]));
            return u;
        }

        double g_internal( const Tpvec &p, Group &g ) override
        {
            assert(g.size() <= (int) p.size());
            double u = 0;
            int b = g.back(), f = g.front();
            if ( !g.empty())
                for ( int i = f; i < b; ++i )
                    for ( int j = i + 1; j <= b; ++j )
                        u += pairpot(p[i], p[j], geo.sqdist(p[i], p[j]));
	    u += pairpot.internal(p,g);
            return u;
        }

        double v2v( const Tpvec &p1, const Tpvec &p2 ) override
        {
            double u = 0;
            for ( auto &i : p1 )
                for ( auto &j : p2 )
                    u += p2p(i, j);
            return u;
        }
    };

/**
     * @brief Energy class for non-bonded interactions that excludes bonded pairs.
     *
     * `Tpairpot` is expected to be a pair potential with the following
     * properties:
     *
     * - `Tpairpot(const Tmjson&)`
     * - `double Tpairpot::operator()(const particle&, const particle&, double sqdist))`
     *
     * For a list of implemented potentials, see the `Faunus::Potential`
     * namespace.
     */
    template<class Tspace, class Tpairpot, typename base=Nonbonded<Tspace, Tpairpot>>
    class NonbondedExcl : public base
    {
    protected:
        Table<int> excl;
        using typename base::Tpvec;
        using typename base::Tparticle;

    public:
        Tspace *spc;
        using base::geo;
        using base::pairpot;

        NonbondedExcl(
            Tmjson &j, Table<int> &t,
            const string &sec = "nonbonded" ) : base(j, sec)
        {
            assert(!j["energy"][sec].is_null());

            static_assert(
                std::is_base_of<Potential::PairPotentialBase, Tpairpot>::value,
                "Tpairpot must be a pair potential");
            Energybase<Tspace>::name = "Nonbonded N" + textio::squared + " - " + pairpot.name;
            excl = t;
            for ( int i = 0; i < excl.cols(); ++i )
            {
                for ( int j = 0; j < excl.rows(); ++j )
                {
                    if ( excl(i, j) != excl(j, i))
                    {
                        std::cerr << "Error: matrix has to be symmetric\n";
                        exit(1);
                    }
                }
            }
        }

        double i2i( const Tpvec &p, int i, int j )
        {
            return pairpot(p[i], p[j], geo.sqdist(p[i], p[j])) * excl(i, j);
        }

        double i2g( const Tpvec &p, Group &g, int j ) override
        {
            double u = 0;
            if ( !g.empty())
            {
                int len = g.back() + 1;
                if ( g.find(j))
                {   //j is inside g - avoid self interaction
                    for ( int i = g.front(); i < j; i++ )
                        u += pairpot(p[i], p[j], geo.sqdist(p[i], p[j])) * excl(i, j);
                    for ( int i = j + 1; i < len; i++ )
                        u += pairpot(p[i], p[j], geo.sqdist(p[i], p[j])) * excl(i, j);
                }
                else              //simple - j not in g
                    for ( int i = g.front(); i < len; i++ )
                        u += pairpot(p[i], p[j], geo.sqdist(p[i], p[j])) * excl(i, j);
            }
            return u;
        }

        double i2all( Tpvec &p, int i ) override
        {
            assert(i >= 0 && i < int(p.size()) && "index i outside particle vector");
            double u = 0;
            int n = (int) p.size();
            for ( int j = 0; j != i; ++j )
                u += pairpot(p[i], p[j], geo.sqdist(p[i], p[j])) * excl(i, j);
            for ( int j = i + 1; j < n; ++j )
                u += pairpot(p[i], p[j], geo.sqdist(p[i], p[j])) * excl(i, j);
            return u;
        }

        double g_internal( const Tpvec &p, Group &g ) override
        {
            assert(g.size() <= (int) p.size());
            double u = 0;
            int b = g.back(), f = g.front();
            if ( !g.empty())
                for ( int i = f; i < b; ++i )
                    for ( int j = i + 1; j <= b; ++j )
                        u += pairpot(p[i], p[j], geo.sqdist(p[i], p[j])) * excl(i, j);
            return u;
        }
    };

/**
     * @brief Energy class for non-bonded interactions.
     *
     * `Tpairpot` is expected to be a pair potential with the following properties:
     *
     * - `Tpairpot(const Tmjson&)`
     * - `double Tpairpot::operator()(const particle&, const particle&, double sqdist))`
     *
     * For a list of implemented potentials, see the Faunus::Potential namespace.
     */
    template<class Tspace, class Tpairpot>
    class NonbondedVector : public Energybase<Tspace>
    {
    protected:
        string
        _info() override { return pairpot.info(25); }

        typedef Energybase<Tspace> Tbase;
        typedef typename Tbase::Tparticle Tparticle;
        typedef typename Tbase::Tpvec Tpvec;
        bool groupBasedField;

    public:
        typename Tspace::GeometryType geo;
        Tpairpot pairpot;

        NonbondedVector( Tmjson &in, const string &dir = "energy" )
            : Tbase(dir + "/nonbonded"), pairpot(in["energy"]["nonbonded"])
        {
            static_assert(
                std::is_base_of<Potential::PairPotentialBase, Tpairpot>::value,
                "Tpairpot must be a pair potential");
            Tbase::name = "Nonbonded N" + textio::squared + " - " + pairpot.name;
            groupBasedField = in.value("pol_g2g", false);
        }

        void setSpace( Tspace &s ) override
        {
            geo = s.geo;
            Tbase::setSpace(s);
        }

        auto tuple() -> decltype(std::make_tuple(this))
        {
            return std::make_tuple(this);
        }

        //!< Particle-particle energy (kT)
        inline double p2p( const Tparticle &a, const Tparticle &b ) override
        {
            return pairpot(a, b, geo.vdist(a, b));
        }

        //!< Particle-particle force (kT/Angstrom)
        inline Point f_p2p( const Tparticle &a, const Tparticle &b ) override
        {
            return pairpot.force(a, b, geo.sqdist(a, b), geo.vdist(a, b));
        }

        double all2p( const Tpvec &p, const Tparticle &a ) override
        {
            double u = 0;
            for ( auto &b : p )
                u += pairpot(a, b, geo.vdist(a, b));
            return u;
        }

        double i2i( const Tpvec &p, int i, int j ) override
        {
            return pairpot(p[i], p[j], geo.vdist(p[i], p[j]));
        }

        double i2g( const Tpvec &p, Group &g, int j ) override
        {
            double u = 0;
            if ( !g.empty())
            {
                int len = g.back() + 1;
                if ( g.find(j))
                {   //j is inside g - avoid self interaction
                    for ( int i = g.front(); i < j; i++ )
                        u += pairpot(p[i], p[j], geo.vdist(p[i], p[j]));
                    for ( int i = j + 1; i < len; i++ )
                        u += pairpot(p[i], p[j], geo.vdist(p[i], p[j]));
                }
                else              //simple - j not in g
                    for ( int i = g.front(); i < len; i++ )
                        u += pairpot(p[i], p[j], geo.vdist(p[i], p[j]));
            }
            return u;
        }

        double i2all( Tpvec &p, int i ) override
        {
            assert(i >= 0 && i < int(p.size()) && "index i outside particle vector");
            std::swap(p[0], p[i]);
            double u = 0;
#pragma omp parallel for reduction (+:u)
            for ( int j = 1; j < (int) p.size(); ++j )
                u += pairpot(p[0], p[j], geo.vdist(p[0], p[j]));
            std::swap(p[0], p[i]);
            return u;
        }

        double g2g( const Tpvec &p, Group &g1, Group &g2 ) override
        {
            double u = 0;
            if ( !g1.empty())
                if ( !g2.empty())
                {
                    // IN CASE ONE GROUP IS A SUBGROUP OF THE OTHER
                    if ( g1.find(g2.front()))
                        if ( g1.find(g2.back()))
                        {  // g2 is a subgroup of g1
                            assert(g1.size() >= g2.size());
                            for ( int i = g1.front(); i < g2.front(); i++ )
                                for ( auto j : g2 )
                                    u += pairpot(p[i], p[j], geo.vdist(p[i], p[j]));
                            for ( int i = g2.back() + 1; i <= g1.back(); i++ )
                                for ( auto j : g2 )
                                    u += pairpot(p[i], p[j], geo.vdist(p[i], p[j]));
                            return u;
                        }
                    if ( g2.find(g1.front()))
                        if ( g2.find(g1.back()))
                        {  // g1 is a subgroup of g2
                            assert(g2.size() >= g1.size());
                            for ( int i = g2.front(); i < g1.front(); i++ )
                                for ( auto j : g1 )
                                    u += pairpot(p[i], p[j], geo.vdist(p[i], p[j]));
                            for ( int i = g1.back() + 1; i <= g2.back(); i++ )
                                for ( auto j : g1 )
                                    u += pairpot(p[i], p[j], geo.vdist(p[i], p[j]));
                            return u;
                        }

                    // IN CASE BOTH GROUPS ARE INDEPENDENT (DEFAULT)
                    int ilen = g1.back() + 1, jlen = g2.back() + 1;
#pragma omp parallel for reduction (+:u) schedule (dynamic)
                    for ( int i = g1.front(); i < ilen; ++i )
                        for ( int j = g2.front(); j < jlen; ++j )
                            u += pairpot(p[i], p[j], geo.vdist(p[i], p[j]));
                }
            return u;
        }

        double g1g2( const Tpvec &p1, Group &g1, const Tpvec &p2, Group &g2 ) override
        {
            double u = 0;
            for ( auto i : g1 )
                for ( auto j : g2 )
                    u += pairpot(p1[i], p2[j], geo.vdist(p1[i], p2[j]));
            return u;
        }

        double g_internal( const Tpvec &p, Group &g ) override
        {
            double u = 0;
            const int b = g.back(), f = g.front();
            if ( !g.empty())
                for ( int i = f; i < b; ++i )
                    for ( int j = i + 1; j <= b; ++j )
                        u += pairpot(p[i], p[j], geo.vdist(p[i], p[j]));
            return u;
        }

        double v2v( const Tpvec &p1, const Tpvec &p2 ) override
        {
            double u = 0;
            for ( auto &i : p1 )
                for ( auto &j : p2 )
                    u += p2p(i, j);
            return u;
        }

        /**
               * Calculates the electric field on all particles
               * and stores (add) in the vector `E`.
               *
               * @param p Particle vector
               * @param E Holds field on each particle. Must have N columns.
               */
        void field( const Tpvec &p, Eigen::MatrixXd &E ) override
        {
            assert((int) p.size() == E.cols());

            // Include field only from external molecules
            if ( groupBasedField )
            {
                for ( auto gi : Tbase::spc->groupList()) // loop over all groups
                    for ( auto gj : Tbase::spc->groupList()) // loop over all group
                        if ( gi != gj ) // discard identical groups (addresss comparison)
                            for ( auto i : *gi )  // loop over particle index in 1st group
                                for ( auto j : *gj ) // loop ove
                                    E.col(i) = E.col(i) + pairpot.field(p[j], geo.vdist(p[i], p[j]));
            }
            else
            {
                size_t i = 0;
                for ( auto &pi : p )
                {
                    for ( auto &pj : p )
                        if ( &pi != &pj )
                            E.col(i) = E.col(i) + pairpot.field(pj, geo.vdist(pi, pj));
                    i++;
                }
            }
        }
    };

/**
     * @brief Nonbonded with early rejection for infinite energies
     *
     * Useful for potentials with a hard sphere part
     */
    template<class Tspace, class Tpairpot, class Tnonbonded=Energy::Nonbonded<Tspace, Tpairpot> >
    class NonbondedEarlyReject : public Tnonbonded
    {
    private:
        typedef Tnonbonded base;
    public:
        NonbondedEarlyReject( Tmjson &in ) : base(in)
        {
            base::name += " (early reject)";
        }

        double g2g( const typename base::Tpvec &p, Group &g1, Group &g2 ) override
        {
            double u = 0;
            for ( auto i : g1 )
                for ( auto j : g2 )
                {
                    auto _u = base::pairpot(p[i], p[j], base::geo.sqdist(p[i], p[j]));
                    if ( std::isinf(_u))
                        return INFINITY;
                    u += _u;
                }
            return u;
        }

        double g_internal( const typename base::Tpvec &p, Group &g ) override
        {
            double u = 0;
            int b = g.back(), f = g.front();
            if ( !g.empty())
                for ( int i = f; i < b; ++i )
                    for ( int j = i + 1; j <= b; ++j )
                    {
                        auto _u = base::pairpot(p[i], p[j], base::geo.sqdist(p[i], p[j]));
                        if ( std::isinf(_u))
                            return INFINITY;
                        u += _u;
                    }
            return u;
        }

    };

/**
     * @brief Cuts group-to-group interactions at specified mass-center separation
     *
     * For two molecular groups (`Group::isMolecular()==true`) this will invoke
     * a mass center cut-off and return zero if beyond. This is best used
     * in connection with cut-off based pair potentials as a simple alternative
     * to cell lists. In this case the `g2g` cutoff should be set to the
     * particle-particle cutoff plus the maximum radii of the two groups,
     * @f$ r_{cut}^{g2g} = r_{cut}^{p2p} + a_{g1} + a_{g2} @f$.
     *
     * Upon construction the `Tmjson` is searched for the following in
     * section `energy/nonbonded/`:
     *
     * Keyword      |  Description
     * :----------- |  :------------------------------------
     * `cutoff_g2g` |  Cutoff (angstrom) [default: infinity]
     *
     */
    template<class Tspace, class Tpairpot, class Tnonbonded=Energy::Nonbonded<Tspace, Tpairpot> >
    class NonbondedCutg2g : public Tnonbonded
    {
    protected:
        typedef Energybase<Tspace> SuperBase;
        typedef Tnonbonded base;
        using typename base::Tpvec;
        double rcut2;

        Point getMassCenter( const typename base::Tpvec &p, const Group &g )
        {
            assert(&p == &base::spc->p || &p == &base::spc->trial);
            return (&p == &base::spc->p) ? g.cm : g.cm_trial;
        }

        bool cut( const Tpvec &p, const Group &g1, const Group &g2 )
        {
            return cut(p, g1, p, g2);
        }

        bool cut( const Tpvec &p1, const Group &g1, const Tpvec &p2, const Group &g2 )
        {
            if ( g1.isMolecular())
                if ( g2.isMolecular())
                {
                    Point a = getMassCenter(p1, g1);
                    Point b = getMassCenter(p2, g2);
                    if ( base::geo.sqdist(a, b) > rcut2 )
                        return true;
                }
            return false;
        }

    public:
        bool noPairPotentialCutoff; //!< Set if range of pairpot is longer than rcut (default: false)

        NonbondedCutg2g( Tmjson &j, const string &sec = "nonbonded" ) : base(j, sec)
        {
            noPairPotentialCutoff = false;
            rcut2 = pow(j["energy"][sec]["cutoff_g2g"] | pc::infty, 2);
            base::name += " (g2g cut=" + std::to_string(sqrt(rcut2))
                + textio::_angstrom + ")";
        }

        double g2g( const Tpvec &p, Group &g1, Group &g2 ) override
        {
            return cut(p, g1, g2) ? 0 : base::g2g(p, g1, g2);
        }

        double g1g2( const Tpvec &p1, Group &g1, const Tpvec &p2, Group &g2 ) override
        {
            return cut(p1, g1, p2, g2) ? 0 : base::g1g2(p1, g1, p2, g2);
        }

        double i2g( const Tpvec &p, Group &g, int i ) override
        {
            auto gi = base::spc->findGroup(i);
            return cut(p, g, *gi) ? 0 : base::i2g(p, g, i);
        }

        /**
               * If no pair potential cutoff is applied, `i2all` may need
               * to re-calculate the full g2g interaction as the mass centers
               * may have moved. To activate this behavior set
               * `noPairPotentialCutoff=true`.
               */
        double i2all( typename base::Tpvec &p, int i ) override
        {
            if ( noPairPotentialCutoff )
            {
                auto gi = base::spc->findGroup(i);
                assert(gi != nullptr);
                double u = base::i2g(p, *gi, i); // i<->own group
                for ( auto gj : base::spc->groupList())
                    if ( gj != gi )
                        u += g2g(p, *gi, *gj);
                return u;
            }
            else
            {
                double u = 0;
                auto gi = base::spc->findGroup(i);
                for ( auto gj : base::spc->groupList())
                    if ( !cut(p, *gi, *gj))
                        u += base::i2g(p, *gj, i);
                return u;
            }
        }

        // unfinished
        void field( const typename base::Tpvec &p, Eigen::MatrixXd &E ) override
        {
            assert((int) p.size() == E.cols());
            assert(!"Validate this!");

            // double loop over all groups and test cutoff
            // todo: openmp pragma
            for ( auto gi : base::spc->groupList())
                for ( auto gj : base::spc->groupList())
                    if ( gi != gj )
                        if ( !cut(p, *gi, *gj))
                            for ( int i : *gi )
                                for ( int j : *gj )
                                    E.col(i) += base::pairpot.field(p[j], base::geo.vdist(p[i], p[j]));

            // now loop over all internal particles in groups
            for ( auto g : base::spc->groupList())
                for ( int i : *g )
                    for ( int j : *g )
                        if ( i != j )
                            E.col(i) += base::pairpot.field(p[j], base::geo.vdist(p[i], p[j]));
        }

        auto tuple() -> decltype(std::make_tuple(this))
        {
            return std::make_tuple(this);
        }
    };

/**
      @brief Treats groups as charged monopoles beyond cut-off
      */
    template<class Tspace, class Tpairpot, class Tmppot=Potential::DebyeHuckel>
    class NonbondedCutg2gMonopole : public NonbondedCutg2g<Tspace, Tpairpot>
    {
    private:
        double qscale, Q, R; // charge scaling
        Tmppot dh;
        typedef NonbondedCutg2g<Tspace, Tpairpot> base;

        string
        _info() override
        {
            using namespace Faunus::textio;
            std::ostringstream o;
            o << pad(SUB, 30, "Monopole radius") << R << _angstrom << endl
              << pad(SUB, 30, "Monopole charge") << Q / qscale << endl
              << pad(SUB, 30, "DH charge scaling") << qscale << endl;
            return o.str();
        }

    public:
        NonbondedCutg2gMonopole( Tmjson &in ) : base(in), dh(in)
        {
            base::name += "+MP";
            R = in.value("monopole_radius", 0.0);
            double k = 1 / dh.debyeLength();
            qscale = std::sinh(k * R) / (k * R);
            Q = qscale * in.value("monopole_charge", 0.0);
        }

        double g2g( const typename base::Tpvec &p, Group &g1, Group &g2 ) override
        {
            if ( g1.isMolecular())
                if ( g2.isMolecular())
                {
                    Point a = base::getMassCenter(p, g1);
                    Point b = base::getMassCenter(p, g2);
                    double r2 = base::geo.sqdist(a, b);
                    if ( r2 > base::rcut2 )
                    {
                        typename base::Tparticle p1, p2;
                        p1.charge = Q; //qscale*g1.charge(p);
                        p2.charge = Q; //qscale*g2.charge(p);
                        return dh(p1, p2, r2);
                    }
                }
            return base::base::g2g(p, g1, g2);
        }
    };



/**
     * @brief Class for handling bond pairs
     *
     * Takes care of bonded interactions and can handle mixed bond types. If you create bond BETWEEN
     * groups, make sure to set the `CrossGroupBonds` to `true`.
     *
     * Example:
     *
     *     vector<particle> p(...);            // particle vector
     *     int i=10, j=11;                     // particle index
     *     Energy::Bonded b;
     *     b.add(i, j, Potential::Harmonic(0.1,5.0) );
     *     std::cout << b.info();
     *     double rij2 = ... ;                 // squared distance between i and j
     *     double u = b(i,j)( p[i], p[j], rij2 ); // i j bond energy in kT
     *
     * @date Lund, 2011-2012
     */
    template<class Tspace>
    class Bonded : public Energybase<Tspace>,
                   protected pair_list<std::function<
                       double( const typename Tspace::ParticleType &,
                               const typename Tspace::ParticleType &, double )> >
    {
    private:
        typedef typename Energybase<Tspace>::Tparticle Tparticle;
        typedef typename Energybase<Tspace>::Tpvec Tpvec;

        typedef pair_list <std::function<
            double( const Tparticle &, const Tparticle &, double )>> Tbase;

        typedef std::function<
            Point( const Tparticle &, const Tparticle &, double, const Point & )> Tforce;

        using Energybase<Tspace>::spc;
        std::map<typename Tbase::Tpair, Tforce> force_list;

        string _infolist;

        string _info() override
        {
            using namespace Faunus::textio;
            std::ostringstream o;
            o << pad(SUB, 30, "Look for group-group bonds:")
              << std::boolalpha << CrossGroupBonds << endl
              << indent(SUBSUB) << std::left
              << setw(7) << "i" << setw(7) << "j" << endl;
            return o.str() + _infolist;
        }

        template<class Tpairpot>
        struct ForceFunctionObject
        {
            Tpairpot pot;

            ForceFunctionObject( const Tpairpot &p ) : pot(p) {}

            Point
            operator()( const Tparticle &a, const Tparticle &b,
                        double r2, const Point &r )
            {
                return pot.force(a, b, r2, r);
            }
        };

    public:
        bool CrossGroupBonds; //!< Set to true if bonds cross groups (slower!). Default: false

        Bonded()
        {
            this->name = "Bonded particles";
            CrossGroupBonds = false;
        }

        ~Bonded()
        {
            if ( !Tbase::list.empty())
                IO::writeFile("bondlist.tcl", VMDBonds(Tbase::list));
        }

        void setSpace( Tspace &s ) override
        {
            Energybase<Tspace>::setSpace(s);
            if ( Tbase::mlist.empty())
                add(spc->groupList()); // search for bonds
        }

        auto tuple() -> decltype(std::make_tuple(this))
        {
            return std::make_tuple(this);
        }

        /**
             * @brief Bond energy i with j
             * @todo Optimize by using iterator directly as returned by find.
             */
        double i2i( const Tpvec &p, int i, int j ) override
        {
            assert(i != j);
            auto f = this->list.find(opair<int>(i, j));
            if ( f != this->list.end())
                return f->second(p[i], p[j], spc->geo.sqdist(p[i], p[j]));
            return 0;
        }

        /**
             * @note This will work only for particles contained inside
             * Space main particle vector.
             */
        Point f_p2p( const Tparticle &a, const Tparticle &b ) override
        {
            int i = spc->findIndex(a);
            int j = spc->findIndex(b);
            assert(i >= 0 && j >= 0);
            assert(i < (int) spc->p.size() && j < (int) spc->p.size());
            auto f = force_list.find(opair<int>(i, j));
            if ( f != this->force_list.end())
            {
                auto r = spc->geo.vdist(a, b);
                return f->second(a, b, r.squaredNorm(), r);
            }
            return Point(0, 0, 0);
        }

        //!< All bonds w. i'th particle
        double i2all( Tpvec &p, int i ) override
        {
            assert(i >= 0 && i < (int) p.size()); //debug
            double u = 0;
            auto eqr = this->mlist.equal_range(i);
            for ( auto it = eqr.first; it != eqr.second; ++it )
            {
                int j = it->second; // partner index
                u += this->list[opair<int>(i, j)](
                    p[i], p[j], spc->geo.sqdist(p[i], p[j]));
            }
            return u;
        }

        double total( const Tpvec &p )
        {
            double u = 0;
            for ( auto &m : Tbase::list )
            {
                int i = m.first.first;
                int j = m.first.second;
                assert(i >= 0 && i < (int) p.size() && j >= 0 && j < (int) p.size()); //debug
                u += m.second(p[i], p[j], spc->geo.sqdist(p[i], p[j]));
            }
            return u;
        }

        /**
             * Group-to-group bonds are disabled by default as these are
             * rarely used and the current implementation is rather slow
             * for systems with *many* groups (but very general). To
             * activate `g2g()`, set `CrossGroupBonds=true`.
             *
             * @warning Untested!
             * @todo Possible optimization: swap groups so that `g1<g2`;
             */
        double g2g( const Tpvec &p, Group &g1, Group &g2 ) override
        {
            double u = 0;
            if ( CrossGroupBonds )
                for ( auto i : g1 )
                {
                    auto eqr = this->mlist.equal_range(i);
                    for ( auto it = eqr.first; it != eqr.second; ++it )
                    {
                        int j = it->second; // partner index
                        if ( g2.find(j))
                            u += this->list[opair<int>(i, j)](
                                p[i], p[j], spc->geo.sqdist(p[i], p[j]));
                    }
                }
            return u;
        }

        /**
             * @brief Internal bonds in Group, only
             *
             * Accounts for bonds between particles within a group.
             * Bonds with particles
             * outside the group are skipped and should be accounted for
             * by the g2g() energy function.
             */
        double g_internal( const Tpvec &p, Group &g ) override
        {
            double u = 0;
            if ( this->list.size() > pow(g.size(), 2))
            {
                // small group compared to bond list
                auto end = this->list.end();
                for ( auto i = g.front(); i < g.back(); i++ )
                    for ( auto j = i + 1; j <= g.back(); j++ )
                    {
                        auto it = this->list.find(opair<int>(i, j));
                        if ( it != end )
                            u += it->second(p[i], p[j], spc->geo.sqdist(p[i], p[j]));
                    }
            }
            else
            {
                // big group compared to bond list
                for ( auto &m : this->list )
                {
                    int i = m.first.first, j = m.first.second;
                    if ( g.find(i))
                        if ( g.find(j))
                            u += m.second(p[i], p[j], spc->geo.sqdist(p[i], p[j]));
                }
            }
            return u;
        }

        template<class Tpairpot>
        void add( int i, int j, Tpairpot pot )
        {
            std::ostringstream o;
            o << textio::indent(textio::SUBSUB) << std::left << setw(7) << i
              << setw(7) << j << pot.brief() + "\n";
            _infolist += o.str();
            pot.name.clear();   // potentially save a little bit of memory
            Tbase::add(i, j, pot);// create and add functor to pair list
            force_list[typename Tbase::Tpair(i, j)]
                = ForceFunctionObject<decltype(pot)>(pot);
        }

        /** @brief Add harmonic bond */
        void add( const Faunus::Bonded::BondData &hb )
        {
            if ( hb.type == Faunus::Bonded::BondData::Type::HARMONIC )
                add(hb.index.at(0), hb.index.at(1), Potential::Harmonic(hb.k, hb.req));
        }

        /** @brief Add all bonds found in a list of groups */
        void add( const std::vector<Group *> &groups )
        {
            for ( auto g : groups )
                if ( g->molId < spc->molecule.size())
                    for ( auto b : spc->molecule[g->molId].getBondList())
                    {
                        b.shift(g->front());
                        add(b);
                    }
        }

        /** @brief Get list of bonds */
        auto getBondList() -> decltype(this->list) { return Tbase::getBondList(); }

        /** @brief Reset and clear all bonds */
        void clear()
        {
            _infolist.clear();
            Tbase::clear();
        }

    };

/**
     * @brief Dummy energy class that sums missed energy changes to avoid energy drifts
     *
     * This energy function is designed to be used with Move::Movebase classes
     * that returns energy changes not detectable in the energy drift checkup
     * routines. The idea is simply to sum the energy change discrepancy
     * and treat
     * this as an external potential.
     */
    template<class Tspace>
    class EnergyRest : public Energybase<Tspace>
    {
    private:
        double usum;

        string
        _info() override { return ""; }

    public:
        EnergyRest()
        {
            usum = 0;
            this->name = "Dummy energy (drift calc. aid)";
        }

        //!< Add energy change disrepancy, dU = U(metropolis) - U(as in drift calculation)
        void add( double du ) { usum += du; }

        //!< Dumme rest treated as external potential to whole system
        double external( const typename Energybase<Tspace>::Tpvec &p ) override
        {
            return usum;
        }
    };

/**
     * @brief Energy from external pressure for use in the NPT-ensemble.
     *
     * This will count the number of particles in the system and
     * calculate the energy contribution to the pressure at a given
     * volume and external pressure.
     *
     * The system energy is
     * \f$\beta u = \beta pV - \ln V - N\ln V\f$
     * where the first two terms are returned by `external()` while the last
     * term is obtained by summing `g_external()` over molecular
     * and or atomic groups.
     * If applied on an atomic group, `N` will be set to the number of
     * atoms in the group, while for a molecular group `N=1`.
     *
     * To groups from being counted against `N`, insert them into
     * `ignored`.
     *
     * Upon construction, this will look for input section `moves/isobaric`
     * for the keyword `pressure` (units of mM). See also `Move::Isobaric`.
     *
     * @date Lund, 2011
     */
    template<class Tspace>
    class ExternalPressure : public Energybase<Tspace>
    {
    private:
        typedef typename Energybase<Tspace>::Tpvec Tpvec;
        double P; //!< Pressure, p/kT

        string _info() override
        {
            size_t N, Natom = 0, Nmol = 0;
            for ( auto g : this->getSpace().groupList())
            {
                if ( ignore.count(g) == 0 )
                {
                    if ( g->isAtomic())
                        Natom += g->size();
                    else
                        Nmol += g->numMolecules();
                }
            }
            N = Natom + Nmol;

            std::ostringstream o;
            o << textio::pad(textio::SUB, 15, "Pressure")
              << P / 1.0_mM << " mM = "
              << P / 1.0_Pa << " Pa = "
              << P / 1.0_atm << " atm\n"
              << textio::pad(textio::SUB, 25, "Number of molecules")
              << N << " (" << Nmol << " molecular + " << Natom << " atomic)\n";
            if ( !ignore.empty())
            {
                int cnt = 0;
                o << textio::pad(textio::SUB, 25, "Ignored groups:\n");
                for ( auto g : this->getSpace().groupList())
                    if ( ignore.count(g) != 0 )
                    {
                        o << "     " << cnt++ << " " << g->name << "\n";
                    }
            }
            return o.str();
        }

    public:
        std::set<Group *> ignore; //!< Ignore groups added here

        /**
               * @brief Set pressure
               * @param pressure Pressure in 1/A^3
               */
        void setPressure( double pressure ) { P = pressure; }

        ExternalPressure( Tmjson &j, string sec = "isobaric" )
        {
            this->name = "External Pressure";
            P = (j["moves"][sec].at("pressure").get<double>()) * 1.0_mM;
            if ( P < 0 )
                throw std::runtime_error("Negative pressure forbidden.");
        }

        auto tuple() -> decltype(std::make_tuple(this)) { return std::make_tuple(this); }

        /** @brief External energy working on system. pV/kT-lnV */
        double external( const Tpvec &p ) override
        {
            double V = this->getSpace().geo.getVolume();
            assert(V > 1e-9 && "Volume must be non-zero!");
            return P * V - log(V);
        }

        double g_external( const Tpvec &p, Group &g ) override
        {
            // should this group be ignored?
            if ( ignore.count(&g) != 0 )
                return 0;
            int N = g.numMolecules();
            double V = this->getSpace().geo.getVolume();
            return -N * log(V);
        }
    };

/**
     * @brief Sum additive external potential on particles.
     * @tparam Texpot External potential typically derived from
     *         `Potential::ExternalPotentialBase`
     */
    template<typename Tspace, typename Texpot>
    class ExternalPotential : public Energybase<Tspace>
    {
    private:
        typedef Energybase<Tspace> base;

        string
        _info() override { return expot.info(); }

    public:
        Texpot expot;

        ExternalPotential( Tmjson &in ) : expot(in)
        {
            base::name = "External Potential (" + expot.name + ")";
        }

        double p_external( const typename base::Tparticle &p ) override
        {
            return expot(p);
        }

        double i_external( const typename base::Tpvec &p, int i ) override
        {
            return p_external(p[i]);
        }

        double g_external( const typename base::Tpvec &p, Group &g ) override
        {
            double u = 0;
            for ( auto i : g )
                u += p_external(p[i]);
            return u;
        }

        /** @brief Field on all particles due to external potential */
        void field( const typename base::Tpvec &p, Eigen::MatrixXd &E ) override
        {
            assert((int) p.size() == E.cols());
            for ( size_t i = 0; i < p.size(); i++ )
                E.col(i) += expot.field(p[i]);
        }

        auto tuple() -> decltype(std::make_tuple(this))
        {
            return std::make_tuple(this);
        }
    };

/**
     * @brief Restrain a group mass center within a certain z-axis interval [bin_min:bin_max]
     * @author Joao Henriques
     * @date Lund, 2013
     *
     * This energy class will restrain the mass center of a given group within a certain
     * window/bin along the z-axis.
     * Mainly for use with free energy vs. surface distance simulations, where the
     * surface is too attractive and prevents
     * correct sampling. Can also be used to restrain the mass center of a group to
     * a subset of the simulation cell volume in other type of systems.
     *
     * The JSON parameters are:
     *
     * Key                | Description
     * :----------------- | :---------------------------
     * `bin_min`          | Lower limit (always positive, i.e. from 0 to `cuboid_zlen`), [angstrom]
     * `bin_max`          | Higher limit (from `bin_min` to `cuboid_zlen`), [angstrom]
     *
     */
    template<class Tspace>
    class MassCenterRestrain : public Energybase<Tspace>
    {
    private:
        typedef Energybase<Tspace> base;
        typedef typename Tspace::p_vec Tpvec;

        string _info() override
        {
            std::ostringstream o;
            o << pad(textio::SUB, 25, "Bin limits (z-axis)")
              << "[" << min << ":" << max << "]" << textio::_angstrom << endl;
            return o.str();
        };
        double min, max;
        Group *gPtr;
    public:
        MassCenterRestrain( Tmjson &in )
        {
            min = in.value("bin_min", 0.0);
            max = in.value("bin_max", pc::infty);
            base::name = "Mass Center Restrain";
            gPtr = nullptr;
        }

        void add( Group &g )
        {
            gPtr = &g;
        }

        double g_external( const Tpvec &p, Group &g )
        {
            if ( &g != gPtr )
                return 0;
            double boxlenz = base::spc->geo.len.z();
            double mc = Geometry::massCenter(base::spc->geo, p, g).z() + (boxlenz / 2);
            if ( mc >= min && mc <= max )
                return 0;
            else
                return pc::infty;
        }

        double i_external( const Tpvec &p, int i )
        {
            auto gi = base::spc->findGroup(i);
            return g_external(p, *gi);
        }
    };

/**
     * @brief Constrain two group mass centre separations to a distance interval [mindist:maxdist]
     *
     * This energy class will constrain the mass center separation between selected molecule
     * types to a certain interval. This can be useful to sample rare events and the constraint
     * is implemented as an external group energy that return infinity if the mass center
     * separation is outside the defined range.
     * An arbitrary number of pairs can be added
     * although one would rarely want to have more than one.
     * The input is read from json section `energy/cmconstrain` where the key
     * represents pairs of molecule names.
     *
     * ~~~~
     * {
     *   "energy" {
     *     "cmconstrain" : {
     *        "mymol1 mymol2" : { "mindist": 0, "maxdist": 60.0 }
     *     }
     *   }
     * }
     * ~~~~
     *
     * @date Lund, 2012
     * @todo Prettify output
     */
    template<typename Tspace>
    class MassCenterConstrain : public Energybase<Tspace>
    {
    private:
        using Energybase<Tspace>::spc;

        string _info() override
        {
            using namespace Faunus::textio;
            std::ostringstream o;
            o << indent(SUB) << "The following molecules have mass center constraints:\n";
            for ( auto &m : molIdMap )
                o << indent(SUBSUB)
                  << spc->molecule[m.first.first].name << " "
                  << spc->molecule[m.first.second].name << " "
                  << m.second.mindist << "-" << m.second.maxdist << _angstrom << endl;
            return o.str();
        }

        struct data
        {
            double mindist, maxdist;
        };

        std::map<opair < int>, data>
        molIdMap;

    public:

        MassCenterConstrain( Tmjson &j, Tspace &s )
        {
            this->setSpace(s);
            this->name = "Group Mass Center Distance Constraints";
            auto m = j["energy"]["cmconstrain"];
            for ( auto i = m.begin(); i != m.end(); ++i )
            {
                auto molname = textio::words2vec<string>(i.key());
                auto it1 = spc->molecule.find(molname[0]);
                auto it2 = spc->molecule.find(molname[1]);
                if ( molname.size() == 2 )
                    if ( it1 != spc->molecule.end())
                        if ( it2 != spc->molecule.end())
                        {
                            data d = {
                                i.value().at("mindist"),
                                i.value().at("maxdist")
                            };
                            molIdMap[opair<int>(it1->id, it2->id)] = d;
                        }
            }
        }

        auto tuple() -> decltype(std::make_tuple(this))
        {
            return std::make_tuple(this);
        }

        /** @brief Constrain treated as external potential */
        double g_external( const typename Tspace::ParticleVector &p, Group &g1 ) override
        {
            for ( auto &m : molIdMap )         // scan through pair map
                if ( m.first.find(g1.molId))
                {  // and look for molecule id
                    int id1, id2;
                    id1 = g1.molId;
                    if ( id1 == m.first.first )
                        id2 = m.first.second;
                    else
                        id2 = m.first.first;

                    Point cm1 = Geometry::massCenter(spc->geo, p, g1);

                    auto g2vec = spc->findMolecules(id2);
                    for ( auto g2 : g2vec )
                        if ( &g1 != g2 )
                        {
                            Point cm2 = Geometry::massCenter(spc->geo, p, *g2);
                            double r2 = spc->geo.sqdist(cm1, cm2);
                            double min = m.second.mindist;
                            double max = m.second.maxdist;
                            if ( r2 < min * min || r2 > max * max )
                                return pc::infty;
                        }
                }
            return 0;
        }
    };

/**
     * @brief Hydrophobic interactions using SASA
     *
     * This will add a square-well attraction between solvent
     * exposed, hydrophobic sites where the strength is given
     * by a surface tension argument,
     *
     * @f[ U = \sum_i^{N_{contact}} \gamma a_i @f]
     *
     * where @f$a@f$ is the SASA value for a residue and `i` runs
     * over all particles in contact with at least one other
     * hydrophobic and exposed site(s). Note that the value of the surface
     * tension, @f$\gamma@f$, is not comparable to a true, macroscopic
     * tension.
     *
     * Upon construction the following keywords are read from
     * section `energy/hydrophobicsasa`:
     *
     *  Keyword      | Comment
     *  :----------- | :--------------------------------------------------------
     *  `sasafile`   | SASA file - one column (angstrom^2)
     *  `duplicate`  | read SASA file n times (default: 1)
     *  `tension`    | surface tension (default: 0 dyne/cm)
     *  `threshold`  | surface distance threshold (default: 3.0 angstrom)
     *  `uofr`       | set to "yes" if U(r) should be sampled (default: "no")
     *  `dr`         | distance resolution of U(r) (default: 0.5 angstrom)
     *
     *  The `sasafile` should be a single column file with SASA values for each particle in
     *  the system (angstrom^2). Alternatively one can load the file several times using
     *  the `duplicate` option. To generate a SASA file of a protein, use the vmd-sasa.tcl
     *  VMD script, found in the `scripts` folder.
     *
     *  If `uofr` is specified, the hydrophobic interaction
     *  energy is averaged as a function of mass center separation between groups and
     *  saved to disk upon calling the destructor.
     *
     * @todo
     * Currently only `g2g` is implemented and it is assumed that a hydrophobic site on
     * one group is in contact with sites on *maximum one* other group. For large macro
     * molecules this is hardly a problem; if it is, an energy drift should show.
     *
     * @author Kurut / Lund
     * @date Lund, 2014
     * @note Experimental
     */
    template<class Tspace>
    class HydrophobicSASA : public Energybase<Tspace>
    {
    private:
        typedef Energybase<Tspace> base;
        typedef typename Tspace::p_vec Tpvec;
        typedef std::map<int, Average < double> >
        Tuofr;

        std::map<string, Tuofr> uofr; // sasa energy vs. group-2-group distance

        vector<bool> v;      // bool for all particles; true=active
        vector<double> sasa; // sasa for all particles
        double threshold;    // surface-surface distance threshold
        double tension;
        double tension_dyne;
        int duplicate;       // how many times to load sasa file
        string file;         // sasa file

        bool sample_uofr;    // set to true if we should sample U_sasa(r)
        double dr;           // U(r) resolution in r

        /** @brief Fraction of hydrophobic area */
        double fracHydrophobic() const
        {
            double h = 0, noh = 0;
            if ( sasa.size() == base::spc->p.size())
            {
                for ( size_t i = 0; i < sasa.size(); i++ )
                    if ( base::spc->p[i].hydrophobic )
                        h += sasa[i];
                    else
                        noh += sasa[i];
                return h / (h + noh);
            }
            return 0;
        }

        string _info() override
        {
            char w = 25;
            using namespace textio;
            std::ostringstream o;
            o << pad(SUB, w, "SASA file") << file << " (duplicated " << duplicate << " times)\n"
              << pad(SUB, w, "SASA vector size") << sasa.size()
              << " (particle vector = " << base::spc->p.size() << ")\n"
              << pad(SUB, w, "Hydrophobic SASA") << fracHydrophobic() * 100 << percent + "\n"
              << pad(SUB, w, "Threshold") << threshold << _angstrom + "\n"
              << pad(SUB, w, "Surface tension") << tension_dyne << " dyne/cm = " << tension
              << kT + "/" + angstrom + squared + "\n"
              << pad(SUB, w + 1, "Sample " + beta + "U(r)") << std::boolalpha << sample_uofr << "\n"
              << pad(SUB, w + 1, beta + "U(r) resolution") << dr << _angstrom + "\n";
            return o.str();
        }

        void loadSASA( const string &file, unsigned int n )
        {
            double s;
            std::vector<double> t;
            std::ifstream f(file);
            while ( f >> s )
                t.push_back(s);
            sasa.clear();
            while ( n-- > 0 )
                sasa.insert(sasa.end(), t.begin(), t.end());
            if ( sasa.empty() && !file.empty())
                throw std::runtime_error("No SASA data loaded from " + file);
        }

        /** @brief Save U(r) to disk if sampled */
        void save( const string &pfx = textio::prefix )
        {
            for ( auto &i : uofr )
            {
                std::ofstream f(pfx + "Usasa_" + i.first);
                if ( f )
                    for ( auto &j : i.second )
                        f << j.first * dr << " " << j.second << "\n";
            }
        }

    public:

        HydrophobicSASA( Tmjson &j, const string sec = "hydrophobicsasa" ) : base(sec)
        {
            base::name = "Hydrophobic SASA";
            auto m = j["energy"][sec];
            threshold = m.at("threshold");
            tension_dyne = m.at("tension");
            duplicate = m.value("duplicate", 0.0);
            sample_uofr = m.value("uofr", false);
            dr = m.at("dr");
            file = m.at("sasafile");

            // dyne/cm converted to kT/A^2; 1 dyne/cm = 0.001 J/m^2
            tension = tension_dyne * 1e-23 / (pc::kB * pc::T());
            loadSASA(file, duplicate);
        }

        ~HydrophobicSASA() { save(); }

        auto tuple() -> decltype(std::make_tuple(this)) { return std::make_tuple(this); }

        /** @brief Group-to-group energy */
        double g2g( const Tpvec &p, Group &g1, Group &g2 ) override
        {
            if ( fabs(tension) < 1e-6 )
                return 0;
            double dsasa = 0;
            if ( sasa.size() == p.size())
                if ( g1.isMolecular())
                    if ( g2.isMolecular())
                    {
                        v.resize(p.size());
                        std::fill(v.begin(), v.end(), true);
                        for ( auto i : g1 )
                            for ( auto j : g2 )
                                if ( p[i].hydrophobic )
                                    if ( p[j].hydrophobic )
                                        if ( sasa[i] > 1e-3 )
                                            if ( sasa[j] > 1e-3 )
                                                if ( v[i] || v[j] )
                                                {
                                                    double r2 = base::spc->geo.sqdist(p[i], p[j]);
                                                    if ( r2 < pow(threshold + p[i].radius + p[j].radius, 2))
                                                    {
                                                        if ( v[i] )
                                                            dsasa += sasa[i];
                                                        if ( v[j] )
                                                            dsasa += sasa[j];
                                                        v[i] = v[j] = false;
                                                    }
                                                }
                        // analyze
                        if ( sample_uofr && !base::isTrial(p))
                        {
                            double r = base::spc->geo.dist(g1.cm, g2.cm);
                            auto k = std::minmax(g1.name, g2.name);
                            uofr[k.first + "-" + k.second][to_bin(r, dr)] += -tension * dsasa;
                        }
                    }

            return -tension * dsasa; // in kT
        }
    };

/**
     * @brief Reaction Coordinate classes
     */
    namespace ReactionCoordinate
    {

/**
       * @brief Base class for reaction coordinates
       *
       * Derived classes must implement the function operator.
       *
       * Basic JSON keywords:
       *
       * Keyword  | Description
       * :------- | :----------------
       * `min`    | minumum coordinate values (array)
       * `max`    | maximum coordinate values (array)
       * `scale`  | penalty scaling (array)
       * `nstep`  | update frequency for penalty updates, sampling etc. (steps)
       *
       * @note Under construction
       */
      template<class Tspace>
      class ReactionCoordinateBase
      {
      public:
          typedef std::vector<double> Tvec;
      protected:
          Tvec _min, _max, _scale;
          unsigned int _nstep;     // update frequency [steps]
      public:
          ReactionCoordinateBase( Tmjson &j )
          {
              _min = j.at("min").get<Tvec>();
              _max = j.at("max").get<Tvec>();
              _scale = j.at("scale").get<Tvec>();
              _nstep = j.at("nstep");

              if ( (_min.size()!=_max.size() ) || _min.size()!=_scale.size() || _min.size()<1 )
                  throw std::runtime_error(
                      "Reaction coordinate error: min, max, scale must have same length >=1");
          }

          ReactionCoordinateBase() {}

          /** @brief Calculates reaction coordinate */
          virtual Tvec operator()( Tspace &s, typename Tspace::ParticleVector &p )=0;

          size_t dim() const { return _min.size(); }   //!< dimension of coordinate
          const Tvec &min() const { return _min; }     //!< min value(s) for penalty coordinates
          const Tvec &max() const { return _max; }     //!< max value(s) for penalty coordinates
          unsigned int nstep() const { return _nstep; }//!< update frequency (steps)
          const Tvec &scale() const { return _scale; } //!< scaling value value(s) for penalty coordinates

          /** @brief Determines if coordinate is within [min,max] */
          bool inrange( const Tvec &coord ) const
          {
              for ( size_t i = 0; i < coord.size(); ++i )
                  if ( coord[i] < min()[i] || coord[i] > max()[i] )
                      return false;
              return true;
          }
      };

/* @brief Helper class for combining two reaction coordinates */
      template<class Tspace, class base=ReactionCoordinateBase<Tspace> >
      class Combined : public base
      {
      private:
          vector <base> c;
          typedef typename base::Tvec Tvec;
      public:
          Combined( const base &c1, const base &c2 )
          {
              c.push_back(c1);
              c.push_back(c2);
              base::_nstep = std::min(c[0].nstep(), c[1].nstep());
              for ( auto &i : c )
              {
                  base::_min.insert(base::_min.end(), i.min().begin(), i.min().end());
                  base::_max.insert(base::_max.end(), i.max().begin(), i.max().end());
                  base::_scale.insert(base::_scale.end(), i.scale().begin(), i.scale().end());
              }
              assert(base::dim() == c[0].dim() + c[1].dim());
          }

          Tvec operator()( Tspace &s, typename Tspace::ParticleVector &p ) override
          {
              Tvec r;
              for ( auto &i : c )
                  r.insert(r.end(), i(s, p).begin(), i(s, p).end());
              assert(base::dim() == r.size());
              return r;
          }
      };

/* @brief Operator for combining two reaction coordinates */
      template<class Tspace>
      Combined<Tspace> operator+(
          const ReactionCoordinateBase<Tspace> &c1,
          const ReactionCoordinateBase<Tspace> &c2 )
      {
          return Combined<Tspace>(c1, c2);
      }

/**
       * @brief Reaction coordinate: molecule-molecule mass-center separation
       *
       * In addition to the keywords from `ReactionCoordinateBaseCandidate`:
       *
       * Keyword    | Description
       * :--------- | :--------------
       * `first`    | name of first molecule
       * `second`   | name of second molecule
       * `index`    | molecule index to select in case of multiple molecules (default "0 0").
       * `dir`      | which dimensions to use when calc. mass center
       *
       * Example:
       *
       *     {
       *        "first":"water", "second":"sodium", "index":"0 0", "dir":[1,1,1],
       *        "min":[0], "max":[50]
       *     }
       */
      template<class Tspace, class base=ReactionCoordinateBase<Tspace>>
      class MassCenterSeparation : public base
      {
      private:
          Point dir;
          Group *g1, *g2;
          typedef typename base::Tvec Tvec;
      public:

          MassCenterSeparation(
              Tspace &s, Tmjson &j ) : base(j)
          {

              dir << j.value("dir", Tvec({1,1,1}) );
              vector<int> i = j.value("index", vector<int>({0,0}) );
              if (i.size()!=2 || dir.size()!=3)
                  throw std::runtime_error("CM reaction coordinate error");

              string name1 = j.at("first");
              string name2 = j.at("second");
              g1 = s.findMolecules(name1, true).at(i[0]);
              g2 = s.findMolecules(name2, true).at(i[1]);

              assert(!g1->empty());
              assert(!g2->empty());
          }

          /** @brief Returns reaction coordinate */
          Tvec operator()( Tspace &s, typename Tspace::ParticleVector &p ) override
          {
              Point cm1 = massCenter(s.geo, p, *g1);
              Point cm2 = massCenter(s.geo, p, *g2);
              Point r = s.geo.vdist(cm1, cm2);
              return {r.cwiseProduct(dir).norm()};
          }
      };

    }//namespace

/**
     * @brief Base for calculating reaction coordinates
     *
     * This is a common interface for calculating reaction
     * coordinates used in i.e. penalty functions. The main
     * responsibility is to merely return the coordinate, given
     * a certain system configuration. The coordinate may be
     * many-dimensional and is returned in the form of an array.
     *
     * @todo Simplify by moving out save/load functions, penalty
     * function data member as well as MPI calls. This class
     * should only return the coordinate and keep info about
     * minimum and maximim allowed values. Loading, saving,
     * updating, energy calc. should be done by the energy
     * class. Suggested public, virtual functions:
     *
     * string name();             // arbitrary name. "CM-CM", "xyz" etc.
     * Tvec& max();               // upper limits
     * Tvec& min();               // lower limits
     * unsigned int dim();        // dimension, i.e. size of Tvec (1,2,..)
     * bool inrange( Tvec& );     // return true if inside min/max
     * unsigned int updateRate(); // how often to update
     * double scale();
     * template<...>
     *   Tvec operator( Space&, Tparticlevector& ); // calc. coordinate
     *
     * We could make a CombinedPenaltyFunction that can mergy
     * i.e. two 1D functions into one 2D function
     *
     * auto combined = cmcm(...) + gyration(...)
     */
    template<class Tspace>
    class ReactionCoordinateBase
    {
    private:
        Table<int> histo;
#ifdef ENABLE_MPI
        TimeRelativeOfTotal<std::chrono::microseconds> timer;
        Faunus::MPI::MPIController *mpiPtr;
        Faunus::MPI::FloatTransmitter ft;
#endif
    protected:
        typedef std::vector<double> Tvec;
        Tspace *spc;
        typedef typename Tspace::p_vec Tpvec;
        int _cnt, _update, _samplings;
        double _f, _scale, _du;
        Tvec _bw, _lo, _hi, _size;
        //typedef typename Tspace::GeometryType Tgeo;
    public:
        Table<double> penalty;
        std::pair<Tvec, Tvec> vpair;

        ReactionCoordinateBase( Tmjson &j, Tspace &s, const string &sec )
        {
            spc = &s;
            auto m = j["energy"]["penalty"][sec];
            _f = m["f0"] | 0.5;
            _scale = m["scale"] | 0.8;
            _update = m["update"] | 1e5;
            for ( int i = 0; i != 2; ++i )
            {
                string num = std::to_string(i + 1);
                _bw.push_back(m["bw" + num] | 1.);
                _lo.push_back(m["lo" + num] | 0.);
                _hi.push_back(m["hi" + num] | 0.);
                _size.push_back((_hi[i] - _lo[i]) / _bw[i] + 1.);
            }
            penalty.reInitializer(_bw, _lo, _hi);
            histo.reInitializer(_bw, _lo, _hi);
            _cnt = 0;
            _du = 0;
            _samplings = 1;
        }

#ifdef ENABLE_MPI
        ReactionCoordinateBase(Faunus::MPI::MPIController &mpi, Tmjson &j, Tspace &s, const string &sec)
            : mpiPtr(&mpi)
        {
            spc = &s;
            auto m = j["energy"]["penalty"][sec];
            _f = m["f0"] | 0.5;
            _scale = m["scale"] | 0.8;
            _update = m["update"] | 1e5;
            for (int i=0; i!=2; ++i) {
                string num = std::to_string(i+1);
                _bw.push_back(m["bw"+num] | 1.);
                _lo.push_back(m["lo"+num] | 0.);
                _hi.push_back(m["hi"+num] | 0.);
                _size.push_back((_hi[i]-_lo[i])/_bw[i]+1.);
            }
            penalty.reInitializer(_bw,_lo,_hi);
            histo.reInitializer(_bw,_lo,_hi);
            _cnt = 0;
            _du = 0;
            _samplings = 1;
        }
#endif

        vector<Group *> PenalizedGroup( Tmjson &j, const string &sec, const string &mol )
        {
            string molecule = j["energy"]["penalty"][sec][mol];
            auto m = spc->molList().find(molecule); // is molecule defined?
            if ( m == spc->molList().end())
            {
                std::cerr << "Error: molecule '" << molecule << "' not defined.\n";
                exit(1);
            }
            return spc->findMolecules(m->id);
        }

        double update( bool acceptance )
        {
            Tvec v;
            if ( acceptance )
                v = vpair.first;
            else
            {
                v = vpair.second;
                vpair.first = vpair.second;
            }
            ++_cnt;
            _du = _f;
            penalty[v] += _f;
            histo[v] += 1;
            for ( Tvec::size_type i = 0; i != v.size(); ++i )
            {
                if ( v[i] == 0 || v[i] == _size[i] - 1 )
                {
                    _du += _f;
                    penalty[v] += _f;
                    histo[v] += 1;
                }
            }
            if ( _cnt % _update == 0 )
            {
                bool b = histo.minCoeff() >= _samplings;
#ifdef ENABLE_MPI
                b = reduceDouble(*mpiPtr,histo.minCoeff())*mpiPtr->nproc() >= _samplings;
#endif
                if ( b )
                {
                    _du = penalty[v] - _du;
#ifdef ENABLE_MPI
                    timer.start();
                    int size = penalty.size();
                    Faunus::MPI::avgTables<Table<double>>(mpiPtr, ft, penalty, size);
                    timer.stop();
#endif
                    double max = penalty.maxCoeff();
                    double min = penalty.minCoeff();
                    penalty.translate(-min);
                    _du = penalty[v] - _du;
                    _f = _scale * _f;
                    _samplings = ceil(_samplings / _scale);
                    double dh = log(double(histo.maxCoeff())/histo.minCoeff());
                    cout << "Energy barrier: " << max - min << ", delta histo: " << dh << endl;
                    histo.clear();
                }
            }
            return _du;
        }

        /** @brief Save table to disk */
        void save( const string &filename, double s, const Tvec &limits )
        {
            double avg = -s * penalty.avg(limits);
            penalty.save(filename + "penalty", s, avg);
        }

        /** @brief Save one row of the matrix */
        void
        saveRow( const string &filename, const Tvec &row, double s, const Tvec &limits )
        {
            double avg = -s * penalty.avg(limits);
            penalty.saveRow(filename + "penalty", row, s, avg);
        }

        /** @brief Load table to disk */
        void load( const string &filename )
        {
            penalty.load(filename + "penalty");
        }

        void test( UnitTest &t )
        {
            double range = penalty.maxCoeff() - penalty.minCoeff();
            t("penalty_range", range, 0.1);
        }

        string info()
        {
            using namespace Faunus::textio;
            std::ostringstream o;
            if ( _f != 0 )
            {
                o << header("Penalty Function");
                char w = 25;
                o << textio::pad(SUB, w, "Final f") << _f << endl
                  << textio::pad(SUB, w, "z-range") <<
                  penalty.maxCoeff() - penalty.minCoeff() << endl;
#ifdef ENABLE_MPI
                o << pad(SUB,w,"Relative time consumption of MP ") << timer.result() << endl;
#endif
            }
            return o.str();
        }

        double getU( Tvec &v, bool trial )
        {
            if ( !penalty.isInRange(v))
            {
                //penalty.to_index(v);
                //vpair.first = v;
                return 1e20;
            }
            else
            {
                penalty.to_index(v);
                if ( trial )
                    vpair.first = v;
                else
                    vpair.second = v;
                return penalty[v];
            }
        }

        virtual double
        operator()( const Tpvec &, bool )=0;//const Tgeo&)=0;
    };

/* distance between the mass centra of two molecules or groups along line "dir" */
    template<class Tspace, typename base=ReactionCoordinateBase<Tspace>>
    class CmCm : public base
    {
    private:
        Point dir;
        vector<Group *> mol1, mol2;
    public:
        typedef vector<double> Tvec;

        CmCm( Tmjson &j, Tspace &s, const string &sec = "cm-cm" ) : base(j, s, sec)
        {
            mol1 = base::PenalizedGroup(j, sec, "first");
            mol2 = base::PenalizedGroup(j, sec, "second");
            dir << (j["energy"]["penalty"][sec]["dir"] | std::string("0 0 1"));
        }

#ifdef ENABLE_MPI
        CmCm(Faunus::MPI::MPIController &mpi, Tmjson &j, Tspace &s, const string &sec="cm-cm") : base(mpi,j,s,sec) {
            mol1 = base::PenalizedGroup(j,sec,"first");
            mol2 = base::PenalizedGroup(j,sec,"second");
            dir << ( j["energy"]["penalty"][sec]["dir"] | std::string("0 0 1") );
}
#endif

        double operator()( const typename base::Tpvec &p, bool trial )
        {
            Group g1(mol1.front()->front(), mol1.back()->back());
            Group g2(mol2.front()->front(), mol2.back()->back());
            auto cm1 = Geometry::massCenter(base::spc->geo, p, g1);
            auto cm2 = Geometry::massCenter(base::spc->geo, p, g2);
            double dist = abs(base::spc->geo.vdist(cm1, cm2).dot(dir));
            Tvec v;
            v.push_back(dist);
            return base::getU(v, trial);
        }
    };

/* position of a molecule or group */
    template<class Tspace, typename base=ReactionCoordinateBase<Tspace>>
    class XYZ : public base
    {
    private:
        vector<Group *> mol;
        Point dir;
    public:
        typedef vector<double> Tvec;

        XYZ( Tmjson &j, Tspace &s, const string &sec = "xyz" ) : base(j, s, sec)
        {
            mol = base::PenalizedGroup(j, sec, "first");
            dir << (j["energy"]["penalty"][sec]["dir"] | std::string("1 1 0"));
        }

#ifdef ENABLE_MPI
        XYZ(Faunus::MPI::MPIController &mpi, Tmjson &j, Tspace &s, const string &sec="xyz") : base(mpi,j,s,sec) {
            mol = base::PenalizedGroup(j,sec,"first");
            dir << ( j["energy"]["penalty"][sec]["dir"] | std::string("1 1 0") );
        }
#endif

        double operator()( const typename base::Tpvec &p, bool trial )
        {
            Group g(mol.front()->front(), mol.back()->back());
            auto cm = Geometry::massCenter(base::spc->geo, p, g);
            Tvec v;
            if ( dir.x() == 1 )
                v.push_back(cm.x());
            if ( dir.y() == 1 )
                v.push_back(cm.y());
            if ( dir.z() == 1 )
                v.push_back(cm.z());
            return base::getU(v, trial);
        }
    };

/* radius of gyration of a molecule or group */
    template<class Tspace, typename base=ReactionCoordinateBase<Tspace>>
    class Rg : public base
    {
    private:
        vector<Group *> mol;
    public:
        typedef vector<double> Tvec;

        Rg( Tmjson &j, Tspace &s, const string &sec = "R_g" ) : base(j, s, sec)
        {
            mol = base::PenalizedGroup(j, sec, "first");
        }

#ifdef ENABLE_MPI
        Rg(Faunus::MPI::MPIController &mpi, Tmjson &j, Tspace &s, const string &sec="R_g") : base(mpi,j,s,sec) {
            mol = base::PenalizedGroup(j,sec,"first");
        }
#endif

        double operator()( const typename base::Tpvec &p, bool trial )
        {
            Group g(mol.front()->front(), mol.back()->back());
            auto cm = Geometry::massCenter(base::spc->geo, p, g);
            auto S = Geometry::gyration(base::spc->geo, p, g, cm);
            Eigen::EigenSolver<Eigen::Matrix3d> es(S);
            double R = 0;
            for ( int i = 0; i < es.eigenvalues().size(); ++i )
                R += es.eigenvalues()[i].real();
            R = sqrt(R);
            Tvec v;
            v.push_back(R);
            return base::getU(v, trial);
        }
    };

/* cm-cm separation between two molecules/groups along line "dir" and
     * angle formed by principal axis of first molecule/group with line "dir"
     */
    template<class Tspace, typename base=ReactionCoordinateBase<Tspace>>
    class CmAngle : public base
    {
    private:
        Point dir;
        vector<Group *> mol1, mol2;
    public:
        typedef vector<double> Tvec;

        CmAngle( Tmjson &j, Tspace &s, const string &sec = "cm-angle" ) : base(j, s, sec)
        {
            mol1 = base::PenalizedGroup(j, sec, "first");
            mol2 = base::PenalizedGroup(j, sec, "second");
            dir << (j["energy"]["penalty"][sec]["dir"] | std::string("0 0 1"));
        }

#ifdef ENABLE_MPI
        CmAngle(Faunus::MPI::MPIController &mpi, Tmjson &j, Tspace &s, const string &sec="cm-angle") : base(mpi,j,s,sec) {
            mol1 = base::PenalizedGroup(j,sec,"first");
            mol2 = base::PenalizedGroup(j,sec,"second");
            dir << ( j["energy"]["penalty"][sec]["dir"] | std::string("0 0 1") );
        }
#endif

        double operator()( const typename base::Tpvec &p, bool trial )
        {
            Group g1(mol1.front()->front(), mol1.back()->back());
            Group g2(mol2.front()->front(), mol2.back()->back());
            auto cm1 = Geometry::massCenter(base::spc->geo, p, g1);
            auto cm2 = Geometry::massCenter(base::spc->geo, p, g2);
            double dist = abs(base::spc->geo.vdist(cm1, cm2).dot(dir));
            auto S = Geometry::gyration(base::spc->geo, p, g1, cm1);
            Eigen::EigenSolver<Eigen::Matrix3d> es(S);
            double max = std::numeric_limits<double>::min();
            int j = 0;
            for ( int i = 0; i < es.eigenvalues().size(); ++i )
            {
                double value = es.eigenvalues()[i].real();
                if ( value > max )
                {
                    max = value;
                    j = i;
                }
            }
            Point eig = es.eigenvectors().col(j).real();
            double cosine = eig.dot(dir);
            double angle = acos(cosine) * 180. / pc::pi;
            //if (angle > 90.) angle = 180. - angle;
            Tvec v;
            v.push_back(dist);
            v.push_back(angle);
            return base::getU(v, trial);
        }
    };

/**
     ** @brief General energy class for handling penalty function (PF) methods.
     **
     ** @details The reaction coordinate(s) is specified in the input file.
     ** The Tmjson class is scanned for the following keys:
     **
     ** Key              | Description
     ** :--------------- | :-----------------------------
     ** `first`  | 1st penalized molecule or group
     ** `second` | 2nd penalized molecule or group
     ** `update` | number of MC sweeps before scaling f0
     ** `f0`     | modification factor
     ** `scale`  | scaling factor to update f0
     ** `bw1`    | bin width of 1st coordinate
     ** `bw2`    | bin width of 2nd coordinate
     ** `lo1`    | lower limit of 1st coordinate
     ** `hi1`    | upper limit of 1st coordinate
     ** `lo2`    | lower limit of 2nd coordinate
     ** `hi2`    | upper limit of 2nd coordinate
     ** `dir`    | direction of the reaction coordinate
     **/
    template<class Tspace, typename base=Energybase<Tspace>>
    class PenaltyEnergy : public base
    {
    private:
        string
        _info() override { return "Energy from Penalty Function\n"; }

        typedef ReactionCoordinateBase<Tspace> Trc;
        typedef std::shared_ptr<Trc> Tptr;
        Tptr ptr;
        typedef typename Tspace::p_vec Tpvec;
        typedef vector<double> Tvec;
    public:
        PenaltyEnergy( Tmjson &j, Tspace &s )
        {
            auto m = j["energy"]["penalty"];
            if ( m.begin().key() == "cm-cm" )
                ptr = std::make_shared<CmCm<Tspace>>(j, s);
            if ( m.begin().key() == "xyz" )
                ptr = std::make_shared<XYZ<Tspace>>(j, s);
            if ( m.begin().key() == "R_g" )
                ptr = std::make_shared<Rg<Tspace>>(j, s);
            if ( m.begin().key() == "cm-angle" )
                ptr = std::make_shared<CmAngle<Tspace>>(j, s);
        }

#ifdef ENABLE_MPI
        PenaltyEnergy(Faunus::MPI::MPIController &mpi, Tmjson &j, Tspace &s) {
            auto m = j["energy"]["penalty"];
            if (m.begin().key()=="cm-cm")
                ptr = std::make_shared<CmCm<Tspace>>(mpi,j,s);
            if (m.begin().key()=="xyz")
                ptr = std::make_shared<XYZ<Tspace>>(mpi,j,s);
            if (m.begin().key()=="R_g")
                ptr = std::make_shared<Rg<Tspace>>(mpi,j,s);
            if (m.begin().key()=="cm-angle")
                ptr = std::make_shared<CmAngle<Tspace>>(mpi,j,s);
        }
#endif

        auto tuple() -> decltype(std::make_tuple(this))
        {
            return std::make_tuple(this);
        }

        string info() override { return ptr->info(); }

        void test( UnitTest &t ) { ptr->test(t); }

        void load( const string &filename = "" ) { ptr->load(filename); }

        double currentPenalty() { return ptr->penalty[ptr->vpair.first]; }

        void saveRow( const string &filename = "", const Tvec &row = {0, 0, 0},
                      double s = 1, const Tvec &limits = {0, 0, 0} )
        {
            ptr->saveRow(filename, row, s, limits);
        }

        void save( const string &filename = "", double s = 1, const Tvec &limits = {0} )
        {
            ptr->save(filename, s, limits);
        }

        double update( bool acceptance ) override
        {
            return ptr->update(acceptance);
        }

        double external( const Tpvec &p ) override
        {
            return ptr->operator()(p, base::isTrial(p));
        }
    };

/**
     * @brief Energy class for manybody interactions such as dihedrals and angular potentials
     *
     * This is a general class for interactions that can involve
     * any number of atoms.
     *
     * In the following example we add an angular potential between
     * particle index 3,4,5:
     *
     * ~~~~
     * Manybody<Tspace> pot;
     * pot.add( Potential::Angular( {3,4,5}, 70., 0.5 ) );
     * ~~~~
     *
     * @todo Currently implemented as `external()` which means
     * that all added potentials are evaluated for each move
     * eventhough only a subset of atoms are touched. Implement
     * dictionary to speed up.
     */
    template<class Tspace>
    class Manybody : public Energybase<Tspace>
    {
    protected:
        string _infosum;

        string _info() override
        {
            return _infosum;
        }

        typedef Energybase<Tspace> Tbase;
        typedef typename Tbase::Tpvec Tpvec;

        typedef std::function<double( typename Tbase::Tgeometry &, const Tpvec & )> EnergyFunct;
        vector <EnergyFunct> list;
        std::set<int> allindex; // index of all particles involved

    public:
        Manybody( Tspace &spc )
        {
            Tbase::name = "Manybody potential";
            Tbase::setSpace(spc);
        }

        /**
               * @brief Add a manybody potential
               */
        template<class Tmanybodypot>
        void add( const Tmanybodypot &f )
        {
            list.push_back(f);
            _infosum += "  " + f.brief() + "\n";
            for ( auto i : f.getIndex())
                allindex.insert(i);
        }

        double external( const Tpvec &p ) override
        {
            double u = 0;
            for ( auto &f : list )
                u += f(Tbase::spc->geo, p);
            return u;
        }
    };

#ifdef FAU_POWERSASA
/**
 * @brief SASA energy from transfer free energies
 *
 * Detailed description here...
 */
template<class Tspace>
class SASAEnergy : public Energybase<Tspace> {
    private:
        vector<double> tfe; // transfer free energies (1/angstrom^2)
        vector<double> sasa; // transfer free energies (1/angstrom^2)
        vector<Point> sasaCoords;
        vector<double> sasaWeights;
        double probe; // sasa probe radius (angstrom)
        double conc;  // co-solute concentration (mol/l)
        Average<double> avgArea; // average surface area

        typedef Energybase<Tspace> base;
        typedef typename base::Tpvec Tpvec;

        string _info() override {
            char w=20;
            std::ostringstream o;
            o << textio::pad(textio::SUB,w,"Probe radius")
                << probe << textio::_angstrom << "\n"
                << textio::pad(textio::SUB,w,"Co-solute conc.")
                << conc << " mol/l\n"
                << textio::pad(textio::SUB,w,"Average area")
                << avgArea.avg() << textio::_angstrom+textio::squared << "\n";
            return o.str();
        }

        template<class Tpvec>
            void updateSASA(const Tpvec &p) {
                size_t n=p.size(); // number of particles
                sasa.resize(n);
                sasaCoords.resize(n);
                sasaWeights.resize(n);

                for (size_t i=0; i<n; ++i) {
                    sasaCoords[i]  = p[i];
                    sasaWeights[i] = p[i].radius + probe;
                }

                // generate powersasa object and calc. sasa for all particles
                POWERSASA::PowerSasa<double,Point> ps(sasaCoords, sasaWeights, 1, 1, 1, 1);
                ps.calc_sasa_all();
                for (size_t i=0; i<n; ++i)
                    sasa[i] = ps.getSasa()[i];
            }

    public:
        SASAEnergy(Tmjson &j, const string &dir="sasaenergy") : base(dir) {
            base::name = "SASA Energy";
            auto _j = j["energy"][dir];
            probe = _j["proberadius"] | 1.4; // angstrom
            conc = _j["conc"] | 0.0;         // co-solute concentratil (mol/l);
        }

        auto tuple() -> decltype(std::make_tuple(this)) {
            return std::make_tuple(this);
        }

        /**
         * @brief The SASA calculation is implemented
         * as an external potential, only
         */
        double external(const Tpvec &p) override {
            // if first run, resize and fill tfe vector
            if (tfe.size()!=p.size()) {
                tfe.resize(p.size());
                for (size_t i=0; i<p.size(); ++i)
                    tfe[i] = atom[ p[i].id ].tfe / (pc::kT() * pc::Nav); // -> kT
            }

            // calc. sasa and energy
            updateSASA(p);
            assert(sasa.size() == p.size());
            double u=0, A=0;
            for (size_t i=0; i<sasa.size(); ++i) {
                u += sasa[i] * tfe[i]; // a^2 * kT/a^2/M -> kT/M
                if (!this->isTrial(p))
                    A+=sasa[i];
            }
            if (!this->isTrial(p))
                avgArea+=A; // sample average area for accepted confs. only
            return u * conc; // -> kT
        }
};
#endif

    /**
     * @brief Additive Hamiltonian
     *
     * ~~~{.java}
     * "energy" : {
     *     "nonbonded" : { "type":"debyehuckel-lj", "epsr":80, "debyelength":0.01 },
     *     "isobaric" : { "pressure": 0.2 },
     *     "cmconstrain" : { ... }
     * }
     * ~~~
     *
     * @todo Unfinished and under construction
     */
    template<class Tspace, class Tbase=Energybase<Tspace>>
    class Hamiltonian : public Tbase
    {
    private:
        typedef Tbase *baseptr;
        typedef std::shared_ptr<Tbase> Tptr;
        std::vector<Tptr> baselist;
        typedef typename Tspace::ParticleType Tparticle;
        typedef typename Tspace::ParticleVector Tpvec;

    public:
        Hamiltonian( Tmjson &j, Tspace &spc )
        {
            Tbase::name = "Hamiltonian";
            setSpace(spc);

            auto &m = j.at("energy");
            for ( auto i = m.begin(); i != m.end(); ++i )
            {
                try {
                    auto &val = i.value();
                    size_t n = baselist.size();

                    using namespace Potential;

                    if (i.key()=="coulomb+lj")
                        baselist.push_back( Tptr( new Energy::Nonbonded<Tspace,
                                    CombinedPairPotential<CoulombGalore, LennardJonesLB>>(j) ) );

                    if (i.key()=="coulomb+hs")
                        baselist.push_back( Tptr( new Energy::Nonbonded<Tspace,
                                    CombinedPairPotential<CoulombGalore, HardSphere>>(j) ) );

                    if ( i.key() == "isobaric" )
                        baselist.push_back( Tptr( new Energy::ExternalPressure<Tspace>( j ) ) );

                    if ( i.key() == "cmconstrain" )
                        baselist.push_back( Tptr( new Energy::MassCenterConstrain<Tspace>(j, *Tbase::spc)) );

                    if ( i.key() == "penalty" )
                    {
                    }

                    if (n==baselist.size()) // nothing was added --> unknown type given --> error
                        throw std::runtime_error("unknown energy '" + i.key() + "'");

                }
                catch (std::exception &e) {
                    std::cerr << "Error in " << string(Tbase::name) << ". " << i.key() << ": " << e.what() << endl;
                    throw;
                }
            }
            if (baselist.empty())
                std::cerr << "Warning: Hamiltonian is empty\n";

            setSpace(spc);
        }

        auto tuple() -> decltype(std::make_tuple(this))
        {
            return std::make_tuple(this);
        }

        /** @brief Find pointer to given energy type; `nullptr` if not found. */
        template<class Tenergy>
        std::shared_ptr<Tenergy> get()
        {
            static_assert(std::is_base_of<Energybase<Tspace>, Tenergy>::value,
                          "Template parameter must be derived from `Energy::Energybase`");
            for (auto b : baselist)
            {
                auto ptr = std::dynamic_pointer_cast<Tenergy>( b );
                if ( ptr != nullptr )
                    return ptr;
            }
            return nullptr;
        }

        void setSpace( Tspace &s ) override
        {
            Tbase::setSpace(s);
            for ( auto b : baselist )
                b->setSpace(s);
        }

        double p2p( const Tparticle &p1, const Tparticle &p2 ) override
        {
            double u = 0;
            for ( auto b : baselist )
                u += b->p2p(p1, p2);
            return u;
        }

        Point f_p2p( const Tparticle &p1, const Tparticle &p2 ) override
        {
            Point p(0, 0, 0);
            for ( auto b : baselist )
                p += b->f_p2p(p1, p2);
            return p;
        }

        double all2p( const Tpvec &p, const Tparticle &a ) override
        {
            double u = 0;
            for ( auto b : baselist )
                u += b->all2p(p, a);
            return u;
        }

        // single particle interactions
        double i2i( const Tpvec &p, int i, int j ) override
        {
            double u = 0;
            for ( auto b : baselist )
                u += b->i2i(p, i, j);
            return u;
        }

        double i2g( const Tpvec &p, Group &g, int i ) override
        {
            double u = 0;
            for ( auto b : baselist )
                u += b->i2g(p, g, i);
            return u;
        }

        double i2all( Tpvec &p, int i ) override
        {
            double u = 0;
            for ( auto b : baselist )
                u += b->i2all(p, i);
            return u;
        }

        double i_external( const Tpvec &p, int i ) override
        {
            double u = 0;
            for ( auto b : baselist )
                u += b->i_external(p, i);
            return u;
        }

        double i_internal( const Tpvec &p, int i ) override
        {
            double u = 0;
            for ( auto b : baselist )
                u += b->i_internal(p, i);
            return u;
        }

        // Group interactions
        double g2g( const Tpvec &p, Group &g1, Group &g2 ) override
        {
            double u = 0;
            for ( auto b : baselist )
                u += b->g2g(p, g1, g2);
            return u;
        }

        /*!
               * For early rejection we do a reverse loop over energy
               * classes to test if the energy is infinity. Reverse
               * because constraining energy classes are often added
               * last.
               */
        double g_external( const Tpvec &p, Group &g ) override
        {
            double u = 0;
            for ( auto b = baselist.rbegin(); b != baselist.rend(); ++b )
            {
                u += (*b)->g_external(p, g);
                if ( u >= pc::infty )
                    break;
            }
            return u;
        }

        double g_internal( const Tpvec &p, Group &g ) override
        {
            double u = 0;
            for ( auto b : baselist )
                u += b->g_internal(p, g);
            return u;
        }

        double external( const Tpvec &p ) override
        {
            double u = 0;
            for ( auto b : baselist )
                u += b->external(p);
            return u;
        }

        double v2v( const Tpvec &v1, const Tpvec &v2 ) override
        {
            double u = 0;
            for ( auto b : baselist )
                u += b->v2v(v1, v2);
            return u;
        }

        double g1g2( const Tpvec &p1, Group &g1, const Tpvec &p2, Group &g2 ) override
        {
            double u = 0;
            for ( auto b : baselist )
                u += b->g1g2(p1, g2, p2, g2);
            return u;
        }

        string _info() override
        {
            using namespace textio;
            std::ostringstream o;
            o << indent(SUB) << "Energy Terms:" << endl;
            int i = 1;
            for ( auto e : baselist )
                o << indent(SUBSUB) << std::left << setw(4) << i++ << e->name << endl;
            for ( auto e : baselist )
                o << e->info();
            return o.str();
        }

        void field( const Tpvec &p, Eigen::MatrixXd &E ) override
        {
            assert((int) p.size() == E.size());
            for ( auto b : baselist )
                b->field(p, E);
        }
    };

    /**
     * @brief Calculates the total system energy
     *
     * For a given particle vector, space, and energy class we try to
     * calculate the total energy taking into account inter- and
     * intra-molecular interactions as well as external potentials.
     * While this may not work for all systems it may be a useful
     * first guess.
     * This is the default energy routine for `Move::ParallelTempering`
     * and may also be used for checking energy drifts.
     */
    template<class Tspace, class Tenergy, class Tpvec>
    double systemEnergy( Tspace &spc, Tenergy &pot, const Tpvec &p )
    {
        pot.setSpace(spc); // ensure pot geometry is in sync with spc
        double u = pot.external(p);
        for ( auto g : spc.groupList())
            u += pot.g_external(p, *g) + pot.g_internal(p, *g);
        for ( int i = 0; i < (int) spc.groupList().size() - 1; i++ )
            for ( int j = i + 1; j < (int) spc.groupList().size(); j++ )
                u += pot.g2g(p, *spc.groupList()[i], *spc.groupList()[j]);

        if(u != systemEnergy2(spc, pot, p))
            std::cout << "systemEnergy != systemEnergy2, " << u << " " << systemEnergy2(spc, pot, p) << endl;
        return u;
    }
    
      /**
       * @brief Help-funciton to 'energyChange'
       * @todo Fix such that it works to inserted and removed particles
       * @warning Fairly certain something is wrong here!
       */
    template<class Tspace, class Tenergy, class Tpvec>
      double energyChangeConfiguration(Tspace &spc, Tenergy &pot, const Tpvec &p, const typename Tspace::Change &c) {
	double du = 0.0;
	auto& g = spc.groupList();
	du += pot.external(p);
        for (auto m : c.mvGroup) {
          size_t i = size_t( m.first );     // Moved group index
          for (size_t j=0; j<g.size(); j++) // Go through all groups
            if ( c.mvGroup.find(j)==c.mvGroup.end() ) // If group j is not in mvGroup
	      du += pot.g2g(p, *g[i], *g[j]); 	      // moved group<->static groups
	  du += pot.g_external(p, *g[i]);      // moved group <-> external
          if (g[i]->isAtomic()) {                                             // Check if moved group is atomic 
            for(auto j : m.second)                                          // For the moved atoms in a group,
              for(auto k : *g[i])                                           // for every atom in that group,
                if (std::find (m.second.begin(), m.second.end(), k) == m.second.end() || j > k) // check such that moved atoms does not interact OR moved atoms interact only once
		  du += pot.i2i(p,j,k);
          } else {
	    du += pot.g_internal(p, *g[i]);
          }
        }
        
        for (auto i=c.mvGroup.begin(); i!=c.mvGroup.end(); i++) {
          for (auto j=i; j != c.mvGroup.end(); j++) {
            auto _i = i->first;
            auto _j = j->first;
	    du += pot.g2g(p, *g[_i], *g[_j] ); // moved <-> moved
          }
        }
        return du;
      }

<<<<<<< HEAD
    template<class Tspace, class Tenergy, class Tpvec>
    double systemEnergy2( Tspace &spc, Tenergy &pot, const Tpvec &p )
    {
        pot.setSpace(spc); // ensure pot geometry is in sync with spc
        return pot.systemEnergy(p);
    }

/**
=======
    /**
>>>>>>> e8c76afb
     * @brief Calculate energy change due to proposed modification defined by `Space::Change`
     */
    template<class Tspace, class Tenergy>
      double energyChange(Tspace &s, Tenergy &pot, const typename Tspace::Change &c) {
	if(c.geometryChange)
	  pot.setGeometry(s.geo_trial);
	double duNew = energyChangeConfiguration(s,pot,s.trial,c);
	if(c.geometryChange)
	  pot.setGeometry(s.geo);
	double duOld = energyChangeConfiguration(s,pot,s.p,c);
	return (duNew - duOld);
      }

    template<class T1, class T2>
    class EnergyTester : public Energybase<typename T1::SpaceType>
    {
    private:
        string
        _info() override { return first.info() + second.info(); }

        typedef typename T1::SpaceType Tspace;
        typedef Energybase<Tspace> Tbase;
        typedef typename Tbase::Tparticle Tparticle;
        typedef typename Tbase::Tpvec Tpvec;

    public:
        T1 first;
        T2 second;

        bool test(double a, double b) {
            return fabs(a-b) < 1e-10;
        }

        auto tuple() -> decltype(std::tuple_cat(first.tuple(), second.tuple()))
        {
            return std::tuple_cat(first.tuple(), second.tuple());
        }

        EnergyTester( const T1 &a, const T2 &b ) : first(a), second(b) {
            cout << "\n\n ENERGY TESTER RUNNING \n\n" << endl;
        }

        string info() override { return _info(); }

        void setSpace( typename T1::SpaceType &s ) override
        {
            first.setSpace(s);
            second.setSpace(s);
            Tbase::setSpace(s);
        }

        double p2p( const Tparticle &a, const Tparticle &b ) override { return first.p2p(a, b); }

        Point f_p2p( const Tparticle &a, const Tparticle &b ) override
        {
            return first.f_p2p(a, b);
        }

        double all2p( const Tpvec &p, const Tparticle &a ) override { return first.all2p(p, a); }

        double i2i( const Tpvec &p, int i, int j ) override { return first.i2i(p, i, j); }

        double i2g( const Tpvec &p, Group &g, int i ) override { return first.i2g(p, g, i); }

        double i2all( Tpvec &p, int i ) override {
            double a = first.i2all(p, i);
            double b = second.i2all(p, i);
            if(!test(a,b)) {
                if(Tbase::isTrial(p))
                    std::cout << "Trial ";
                else
                    std::cout << "pvec ";
                std::cout << "Error i2all " << a << " " << b << endl;
            }
            return a;
        }

        double i_external( const Tpvec &p, int i ) override { return first.i_external(p, i); }

        double i_internal( const Tpvec &p, int i ) override { return first.i_internal(p, i); }

        double g2g( const Tpvec &p, Group &g1, Group &g2 ) override
        {
            double a = first.g2g(p, g1, g2);
            double b = second.g2g(p, g1, g2);
            if(!test(a,b))
                std::cout << "Error g2g" << a << " " << b << endl;
            return a;
        }

        double g1g2( const Tpvec &p1, Group &g1, const Tpvec &p2, Group &g2 ) override
        {
            return first.g1g2(p1, g1, p2, g2);
        }

        double g_external( const Tpvec &p, Group &g ) override
        {
            return first.g_external(p, g);
        }

        double g_internal( const Tpvec &p, Group &g ) override
        {
            return first.g_internal(p, g);
        }

        double external( const Tpvec &p ) override { return first.external(p); }

        double update( bool b ) override { return first.update(b) + second.update(b); }

        double updateChange(bool acc) override
        {
            return first.updateChange(acc) + second.updateChange(acc);
        }

        double v2v( const Tpvec &p1, const Tpvec &p2 ) override { return first.v2v(p1, p2) + second.v2v(p1, p2); }

        void field( const Tpvec &p, Eigen::MatrixXd &E ) override
        {
            first.field(p, E);
            second.field(p, E);
        }

        double g2All(const Tpvec & p, Group &g)
        {
            double a = first.g2All(p, g);
            double b = second.g2All(p, g);
            if(!test(a,b)) {
                if(Tbase::isTrial(p))
                    std::cout << "Trial ";
                else
                    std::cout << "pvec ";
                std::cout << "Error g2all " << a << " " << b << " " << fabs(a-b)<< endl;
            }
            return a;
        }

        double systemEnergy(const Tpvec & p)
        {
            double a = first.systemEnergy(p);
            double b = second.systemEnergy(p);
            if(!test(a,b)) {
                if(Tbase::isTrial(p))
                    std::cout << "Trial ";
                else
                    std::cout << "pvec ";
                std::cout << "Error system E " << a << " " << b << " " << fabs(a-b) << endl;
            }
            return a;
        }
    };

        /**
     * @brief Operator to conveniently compare two energy classes together
     */
    template<class T1, class T2,
        class = typename
        std::enable_if<std::is_base_of<Energybase<typename T1::SpaceType>, T1>::value>::type,
        class = typename
        std::enable_if<std::is_base_of<Energybase<typename T1::SpaceType>, T2>::value>::type >
    EnergyTester<T1, T2> &operator==( const T1 &u1, const T2 &u2 ) { return *(new EnergyTester<T1, T2>(u1, u2)); }

/* typedefs */

// template aliasing requires gcc 4.7+
// template<class Tpairpot, class Tgeometry>
//   using PairWise = Nonbonded<Tpairpot, Tgeometry>;

  }//Energy namespace
}//Faunus namespace
#endif<|MERGE_RESOLUTION|>--- conflicted
+++ resolved
@@ -25,7 +25,6 @@
 
 namespace Faunus
 {
-
 /**
    * @brief Classes/templates that calculate the energy of particles, groups, system.
    *
@@ -37,8 +36,6 @@
    */
   namespace Energy
   {
-
-
 
 /**
      *  @brief Base class for energy evaluation
@@ -161,7 +158,7 @@
         { return 0; }
 
         /** @brief Update energy function due to Change */
-        virtual double updateChange(bool acc) { return 0; }
+        virtual double updateChange( const typename Tspace::Change &c ) { return 0; }
 
         virtual void field( const Tpvec &, Eigen::MatrixXd & ) //!< Calculate electric field on all particles
         {}
@@ -173,407 +170,7 @@
                 return string();
             return textio::header("Energy: " + name) + _info();
         }
-
-        virtual double systemEnergy( const Tpvec &p )
-        {
-            double u = external(p);
-            for ( auto g : spc->groupList())
-                u += g_external(p, *g) + g_internal(p, *g);
-            for ( unsigned int i = 0; i < spc->groupList().size() - 1; i++ )
-                for ( unsigned int j = i + 1; j < spc->groupList().size(); j++ )
-                    u += g2g(p, *spc->groupList()[i], *spc->groupList()[j]);
-            return u;
-        }
-
-        virtual double g2All(const Tpvec & p, Group &g)
-        {
-            double unew = 0.0;
-            for ( auto o : spc->groupList()) {
-                if ( o != &g ) {
-                    unew += g2g(p, *o, g);
-                    if ( unew == pc::infty )
-                        return pc::infty;   // early rejection
-                }
-            }
-            return unew;
-        }
     };
-
-
-class EnergyMatrix {
-private:
-    std::vector< std::vector<double> > eMatrix;
-    std::vector< std::vector<double> > eMatrix2;
-
-public:
-    std::vector<double> changes;
-
-    bool all = false; // modify entire matrix
-    Group* multi = nullptr; // modify group
-    int single = -1; // modify single particle
-
-    std::vector< std::vector<double> >* energyMatrix;
-    std::vector< std::vector<double> >* energyMatrixTrial;
-
-    bool firstGlobal=true;
-
-    EnergyMatrix() {
-        unsigned int size = 0;
-        energyMatrix = &eMatrix;
-        energyMatrixTrial = &eMatrix2;
-
-        try{
-            changes.reserve(1024 + size);
-            energyMatrix->reserve(1024 + size);
-            energyMatrix->resize( size );
-            for(unsigned int i=0; i < size; i++) {
-                energyMatrix->operator [](i).reserve(1024 + size);
-                energyMatrix->operator [](i).resize( size );
-            }
-
-            energyMatrixTrial->reserve(1024 + size);
-            energyMatrixTrial->resize( size );
-            for(unsigned int i=0; i < size; i++) {
-                energyMatrixTrial->operator [](i).reserve(1024 + size);
-                energyMatrixTrial->operator [](i).resize( size );
-            }
-        } catch(std::bad_alloc& bad) {
-            fprintf(stderr, "\nTOPOLOGY ERROR: Could not allocate memory for Energy matrix");
-            exit(1);
-        }
-    }
-
-    void resizeEMatrix(unsigned int size) {
-        assert(size >= 0);
-
-            energyMatrix->resize(size);
-        for(unsigned int i=0; i < size; i++) {
-            energyMatrix->at(i).resize( size );
-        }
-
-        energyMatrixTrial->resize(size);
-        for(unsigned int i=0; i < size; i++) {
-            energyMatrixTrial->at(i).resize( size );
-        }
-    }
-
-    inline void modify() {
-        if(multi != nullptr) {
-            fixEMatrixChain(multi);
-            multi = nullptr;
-            return;
-        }
-        if(single != -1) {
-            fixEMatrixSingle(single);
-            single = -1;
-            return;
-        }
-        if(all) {
-            std::swap(energyMatrix, energyMatrixTrial);
-            all = false;
-            return;
-        }
-        std::cout << "Error, move not recorded" << std::endl;
-    }
-
-protected:
-    void show() {
-        std::cout << "Energy matrix: " << std::endl;
-        for(unsigned int i=0; i<energyMatrix->size(); ++i) {
-            for(unsigned int j=0; j<energyMatrix->size(); ++j)
-                std::cout << (*energyMatrix)[i][j] << " ";
-            std::cout << std::endl;
-        }
-    }
-
-    void fixEMatrixSingle(int target) {
-        assert(changes.size() == energyMatrix->size());
-        for(unsigned int i=0; i < energyMatrix->size(); i++) {
-            energyMatrix->operator [](target)[i] = changes[i];
-            energyMatrix->operator [](i)[target] = changes[i];
-        }
-    }
-
-    void fixEMatrixChain(Group* g) {
-        std::vector<int > chain = g->range();
-        for(unsigned int i=0; i<chain.size(); i++) { // for all particles in molecule
-            // for cycles => pair potential with all particles except those in molecule
-            for (int j = 0; j < chain[0]; j++) { // pair potential with all particles from 0 to the first one in molecule
-                energyMatrix->operator [](chain[i])[j] = changes[i * energyMatrix->size() + j];
-                energyMatrix->operator [](j)[chain[i]] = changes[i * energyMatrix->size() + j];
-            }
-
-            for (int j = chain[chain.size()-1] + 1; j < (int)energyMatrix->size(); j++) {
-                energyMatrix->operator [](chain[i])[j] = changes[i * energyMatrix->size() + j];
-                energyMatrix->operator [](j)[chain[i]] = changes[i * energyMatrix->size() + j];
-            }
-
-        }
-    }
-};
-
-/**
- *  \brief Energy matrix speedup for potential calculation
- *
- *  the move needs to call either g2All or systemEnergy in order to be valid
- *
- *  Tested with Isobaric and TranslateRotate + inheritors
- *
- *  With trivial changes to Move classes usable with TranslateRotateNbody, Crankshaft, Reptation, FlipFlop + inheritors
- *
- *  Warning untested for more then 1 molecular type species (for loop in system energy may be wrong)
- */
-template<class Tspace, class Base>
-  class EnergyMatrixGroup : public Base, public EnergyMatrix {
-private:
-    typedef Energy::Energybase<Tspace> SuperBase;
-    typedef typename Tspace::ParticleType Tparticle;
-    typedef typename Tspace::GeometryType Tgeometry;
-    typedef typename Space<Tgeometry, Tparticle>::ParticleVector Tpvec;
-
-    using SuperBase::spc;
-    using SuperBase::isTrial;
-
-public:
-    EnergyMatrixGroup(Tmjson &j) : Base(j) {}
-
-    double g2g( const Tpvec &p, Group &g1, Group &g2 )
-    {
-        if(isTrial(p))
-            return Base::g2g(p, g1, g2);
-        else
-            return (*energyMatrix)[g1.molIndex][g2.molIndex];
-    }
-
-    double g1g2( const Tpvec &p1, Group &g1, const Tpvec &p2, Group &g2 )
-    {
-        if(isTrial(p1) || isTrial(p2))
-            return Base::g1g2(p1, g1, p2, g2);
-        else
-            return (*energyMatrix)[g1.molIndex][g2.molIndex];
-    }
-
-    virtual double i2all( Tpvec &, int ) {
-        assert(false && "Not a supported move for Group ENergy marix\n");
-        return 0.0;
-    }
-
-    double systemEnergy( const Tpvec &p )
-    {
-        double u = Base::external(p);
-        for ( auto g : spc->groupList())
-            u += Base::g_external(p, *g) + Base::g_internal(p, *g);
-
-        if(firstGlobal) { // calc energy matrix
-            resizeEMatrix(spc->molTrack.size());
-            firstGlobal = false;
-
-            // initialize energy matrix
-            if(!energyMatrix->empty()) {
-                auto map = spc->molTrack.getMap();
-
-                /**
-                * Unefficient way of looping through nontrivial getters
-                */
-                /*for ( int i = 0; i < (int) spc->molTrack.size() - 1; i++ ) {
-                    for ( int j = i + 1; j < (int) spc->molTrack.size(); j++ ) {
-                        (*energyMatrix)[i][j] = Base::g2g(p, *spc->molTrack.get(i), *spc->molTrack.get(j) );
-                        (*energyMatrix)[j][i] = (*energyMatrix)[i][j];
-                        u += (*energyMatrix)[i][j];
-                    }
-                }*/
-                int i=0, j=0;
-                for(auto oit = map.begin(); oit != map.end(); ++oit) {
-                    auto limit = oit->second.end();
-                    for(auto it = oit->second.begin(); it != limit; ++it) { // loop over all molecules of type
-
-                        j=i;
-                        for(auto ojt = oit; ojt != map.end(); ++ojt) {
-                            if(oit == ojt) {
-                                ++j;
-                                limit = (oit->second.end()-1);
-                            }
-                            for(auto jt = ((oit == ojt) ? (it+1) : ojt->second.begin());
-                                jt != ojt->second.end(); ++jt) { // loop over all molecules of type
-                                (*energyMatrix)[i][j] = Base::g2g(p, **it, **jt );
-                                (*energyMatrix)[j][i] = (*energyMatrix)[i][j];
-                                u += (*energyMatrix)[i][j];
-                                ++j;
-                            }
-                        }
-                        ++i;
-                    }
-                }
-            }
-            assert(u == Base::systemEnergy(p));
-            return u;
-        }
-
-        if(isTrial(p)) {
-            all = true;
-            if(!energyMatrix->empty()) {
-                auto map = spc->molTrack.getMap();
-                int i=0, j=0;
-                for(auto oit = map.begin(); oit != map.end(); ++oit) {
-                    auto limit = oit->second.end();
-                    for(auto it = oit->second.begin(); it != limit; ++it) { // loop over all molecules of type
-
-                        j=i;
-                        for(auto ojt = oit; ojt != map.end(); ++ojt) {
-                            if(oit == ojt) {
-                                ++j;
-                                limit = (oit->second.end()-1);
-                            }
-                            for(auto jt = ((oit == ojt) ? (it+1) : ojt->second.begin());
-                                jt != ojt->second.end(); ++jt) { // loop over all molecules of type
-                                (*energyMatrixTrial)[i][j] = Base::g2g(p, **it, **jt );
-                                (*energyMatrixTrial)[j][i] = (*energyMatrixTrial)[i][j];
-                                u += (*energyMatrixTrial)[i][j];
-                                ++j;
-                            }
-                        }
-                        ++i;
-                    }
-                }
-            }
-        } else {
-            assert(energyMatrix->size() == spc->molTrack.size());
-            if(!energyMatrix->empty()) {
-                for ( unsigned int i = 0; i < energyMatrix->size() - 1; i++ ) {
-                    for ( unsigned int j = i + 1; j < energyMatrix->size(); j++ ) {
-                        u += (*energyMatrix)[i][j];
-                    }
-                }
-            }
-        }
-        assert(u == Base::systemEnergy(p));
-        return u;
-    }
-
-    inline double updateChange(bool acc) override {
-        if(acc) {
-            modify();
-        } else {
-            all = false;
-            single = -1;
-            multi = nullptr;
-        }
-        return 0.0;
-    }
-
-    double g2All(const Tpvec &p, Group &g2) {
-        assert(g2.isMolecular());
-
-        double unew = 0.0;
-        unsigned int g2Index = g2.molIndex;
-        assert(g2Index >= 0);
-        if(isTrial(p)) {
-            changes.resize(spc->molTrack.size());
-            single = g2Index;
-
-            unsigned int i=0;
-            for(auto& item : spc->molTrack.getMap()) {
-                for(auto g : item.second) {
-                    if ( g != &g2 ) {
-                        changes[i] = Base::g2g(p, *g, g2);
-                        unew += changes[i];
-
-                        if ( unew == pc::infty )
-                            return pc::infty;   // early rejection
-                    }
-                    ++i;
-                }
-            }
-        } else {
-            for(unsigned int i=0; i < spc->molTrack.size(); ++i) {
-                if ( i != g2Index ) {
-                    unew += (*energyMatrix)[g2Index][i];
-                }
-            }
-        }
-        return unew;
-    }
-};
-
-/**
- *  \brief Energy matrix speedup for potential calculation
- *
- *  the move needs to call either i2All or systemEnergy in order to be valid
- *
- *  Tested with AtomicTranslation
- *
- *  With trivial changes to Move classes usable with TranslateRotateCluster, Swapcharge, SwapMove
- *
- *  With new g2g and g2All function usable with all moves as Group Energy Matrix, however the speedup is very small < 5% for small molecules
- */
-template<class Tspace, class Base>
-  class EnergyMatrixParticle : public Base, public EnergyMatrix {
-private:
-    typedef Energy::Energybase<Tspace> SuperBase;
-    typedef typename Tspace::ParticleType Tparticle;
-    typedef typename Tspace::GeometryType Tgeometry;
-    typedef typename Space<Tgeometry, Tparticle>::ParticleVector Tpvec;
-
-    using SuperBase::spc;
-    using SuperBase::isTrial;
-
-public:
-    EnergyMatrixParticle(Tmjson &j) : Base(j) {}
-
-    double i2all( Tpvec &p, int i ) override
-    {
-        assert(i >= 0 && i < int(p.size()) && "index i outside particle vector");
-        double u = 0;
-        int n = (int) p.size();
-        if(SuperBase::isTrial(p)) {
-            single = i;
-            changes.resize(p.size());
-
-            for ( int j = 0; j != i; ++j ) {
-                changes[j] = Base::i2i(p,i,j);
-                u += changes[j];
-            }
-            for ( int j = i + 1; j < n; ++j ) {
-                changes[j] = Base::i2i(p,i,j);
-                u += changes[j];
-            }
-        } else {
-            for ( int j = 0; j != i; ++j ) {
-                u += (*energyMatrix)[i][j];
-            }
-            for ( int j = i + 1; j < n; ++j ) {
-                u += (*energyMatrix)[i][j];
-            }
-        }
-        return u;
-    }
-
-    double systemEnergy( const Tpvec &p )
-    {
-        if(firstGlobal) { // calc energy matrix
-            resizeEMatrix(p.size());
-            firstGlobal = false;
-            for ( unsigned int i = 0; i < p.size()-1; i++ )
-                for ( unsigned int j = i + 1; j < p.size(); j++ ) {
-                    (*energyMatrix)[i][j] = Base::i2i(p,i,j);
-                    (*energyMatrix)[j][i] = (*energyMatrix)[i][j];
-                }
-        }
-
-        return Base::systemEnergy(p);
-    }
-
-    inline double updateChange(bool acc) override {
-        if(acc) {
-            modify();
-        } else {
-            all = false;
-            single = -1;
-            multi = nullptr;
-        }
-        return 0.0;
-    }
-};
 
 /**
      * @brief Add two energy classes together
@@ -659,9 +256,9 @@
 
         double update( bool b ) override { return first.update(b) + second.update(b); }
 
-        double updateChange(bool acc) override
-        {
-            return first.updateChange(acc) + second.updateChange(acc);
+        double updateChange( const typename Tspace::Change &c ) override
+        {
+            return first.updateChange(c) + second.updateChange(c);
         }
 
         double v2v( const Tpvec &p1, const Tpvec &p2 ) override { return first.v2v(p1, p2) + second.v2v(p1, p2); }
@@ -670,16 +267,6 @@
         {
             first.field(p, E);
             second.field(p, E);
-        }
-
-        double systemEnergy( const Tpvec &p )
-        {
-            return first.systemEnergy(p) + second.systemEnergy(p);
-        }
-
-        double g2All(const Tpvec & p, Group &g)
-        {
-            return first.g2All(p,g) + second.g2All(p,g);
         }
     };
 
@@ -1273,8 +860,7 @@
     template<class Tspace, class Tpairpot, class Tnonbonded=Energy::Nonbonded<Tspace, Tpairpot> >
     class NonbondedCutg2g : public Tnonbonded
     {
-    protected:
-        typedef Energybase<Tspace> SuperBase;
+    private:
         typedef Tnonbonded base;
         using typename base::Tpvec;
         double rcut2;
@@ -1440,8 +1026,6 @@
             return base::base::g2g(p, g1, g2);
         }
     };
-
-
 
 /**
      * @brief Class for handling bond pairs
@@ -3348,9 +2932,6 @@
         for ( int i = 0; i < (int) spc.groupList().size() - 1; i++ )
             for ( int j = i + 1; j < (int) spc.groupList().size(); j++ )
                 u += pot.g2g(p, *spc.groupList()[i], *spc.groupList()[j]);
-
-        if(u != systemEnergy2(spc, pot, p))
-            std::cout << "systemEnergy != systemEnergy2, " << u << " " << systemEnergy2(spc, pot, p) << endl;
         return u;
     }
     
@@ -3390,18 +2971,7 @@
         return du;
       }
 
-<<<<<<< HEAD
-    template<class Tspace, class Tenergy, class Tpvec>
-    double systemEnergy2( Tspace &spc, Tenergy &pot, const Tpvec &p )
-    {
-        pot.setSpace(spc); // ensure pot geometry is in sync with spc
-        return pot.systemEnergy(p);
-    }
-
-/**
-=======
     /**
->>>>>>> e8c76afb
      * @brief Calculate energy change due to proposed modification defined by `Space::Change`
      */
     template<class Tspace, class Tenergy>
@@ -3415,154 +2985,6 @@
 	return (duNew - duOld);
       }
 
-    template<class T1, class T2>
-    class EnergyTester : public Energybase<typename T1::SpaceType>
-    {
-    private:
-        string
-        _info() override { return first.info() + second.info(); }
-
-        typedef typename T1::SpaceType Tspace;
-        typedef Energybase<Tspace> Tbase;
-        typedef typename Tbase::Tparticle Tparticle;
-        typedef typename Tbase::Tpvec Tpvec;
-
-    public:
-        T1 first;
-        T2 second;
-
-        bool test(double a, double b) {
-            return fabs(a-b) < 1e-10;
-        }
-
-        auto tuple() -> decltype(std::tuple_cat(first.tuple(), second.tuple()))
-        {
-            return std::tuple_cat(first.tuple(), second.tuple());
-        }
-
-        EnergyTester( const T1 &a, const T2 &b ) : first(a), second(b) {
-            cout << "\n\n ENERGY TESTER RUNNING \n\n" << endl;
-        }
-
-        string info() override { return _info(); }
-
-        void setSpace( typename T1::SpaceType &s ) override
-        {
-            first.setSpace(s);
-            second.setSpace(s);
-            Tbase::setSpace(s);
-        }
-
-        double p2p( const Tparticle &a, const Tparticle &b ) override { return first.p2p(a, b); }
-
-        Point f_p2p( const Tparticle &a, const Tparticle &b ) override
-        {
-            return first.f_p2p(a, b);
-        }
-
-        double all2p( const Tpvec &p, const Tparticle &a ) override { return first.all2p(p, a); }
-
-        double i2i( const Tpvec &p, int i, int j ) override { return first.i2i(p, i, j); }
-
-        double i2g( const Tpvec &p, Group &g, int i ) override { return first.i2g(p, g, i); }
-
-        double i2all( Tpvec &p, int i ) override {
-            double a = first.i2all(p, i);
-            double b = second.i2all(p, i);
-            if(!test(a,b)) {
-                if(Tbase::isTrial(p))
-                    std::cout << "Trial ";
-                else
-                    std::cout << "pvec ";
-                std::cout << "Error i2all " << a << " " << b << endl;
-            }
-            return a;
-        }
-
-        double i_external( const Tpvec &p, int i ) override { return first.i_external(p, i); }
-
-        double i_internal( const Tpvec &p, int i ) override { return first.i_internal(p, i); }
-
-        double g2g( const Tpvec &p, Group &g1, Group &g2 ) override
-        {
-            double a = first.g2g(p, g1, g2);
-            double b = second.g2g(p, g1, g2);
-            if(!test(a,b))
-                std::cout << "Error g2g" << a << " " << b << endl;
-            return a;
-        }
-
-        double g1g2( const Tpvec &p1, Group &g1, const Tpvec &p2, Group &g2 ) override
-        {
-            return first.g1g2(p1, g1, p2, g2);
-        }
-
-        double g_external( const Tpvec &p, Group &g ) override
-        {
-            return first.g_external(p, g);
-        }
-
-        double g_internal( const Tpvec &p, Group &g ) override
-        {
-            return first.g_internal(p, g);
-        }
-
-        double external( const Tpvec &p ) override { return first.external(p); }
-
-        double update( bool b ) override { return first.update(b) + second.update(b); }
-
-        double updateChange(bool acc) override
-        {
-            return first.updateChange(acc) + second.updateChange(acc);
-        }
-
-        double v2v( const Tpvec &p1, const Tpvec &p2 ) override { return first.v2v(p1, p2) + second.v2v(p1, p2); }
-
-        void field( const Tpvec &p, Eigen::MatrixXd &E ) override
-        {
-            first.field(p, E);
-            second.field(p, E);
-        }
-
-        double g2All(const Tpvec & p, Group &g)
-        {
-            double a = first.g2All(p, g);
-            double b = second.g2All(p, g);
-            if(!test(a,b)) {
-                if(Tbase::isTrial(p))
-                    std::cout << "Trial ";
-                else
-                    std::cout << "pvec ";
-                std::cout << "Error g2all " << a << " " << b << " " << fabs(a-b)<< endl;
-            }
-            return a;
-        }
-
-        double systemEnergy(const Tpvec & p)
-        {
-            double a = first.systemEnergy(p);
-            double b = second.systemEnergy(p);
-            if(!test(a,b)) {
-                if(Tbase::isTrial(p))
-                    std::cout << "Trial ";
-                else
-                    std::cout << "pvec ";
-                std::cout << "Error system E " << a << " " << b << " " << fabs(a-b) << endl;
-            }
-            return a;
-        }
-    };
-
-        /**
-     * @brief Operator to conveniently compare two energy classes together
-     */
-    template<class T1, class T2,
-        class = typename
-        std::enable_if<std::is_base_of<Energybase<typename T1::SpaceType>, T1>::value>::type,
-        class = typename
-        std::enable_if<std::is_base_of<Energybase<typename T1::SpaceType>, T2>::value>::type >
-    EnergyTester<T1, T2> &operator==( const T1 &u1, const T2 &u2 ) { return *(new EnergyTester<T1, T2>(u1, u2)); }
-
 /* typedefs */
 
 // template aliasing requires gcc 4.7+
